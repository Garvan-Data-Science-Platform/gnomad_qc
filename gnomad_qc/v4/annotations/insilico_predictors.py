--- conflicted
+++ resolved
@@ -170,7 +170,115 @@
     return ht
 
 
-<<<<<<< HEAD
+def create_pangolin_grch38_ht() -> hl.Table:
+    """
+    Create a Hail Table with Pangolin score for splicing for GRCh38.
+
+    .. note::
+    The score was based on the splicing prediction tool Pangolin:
+    Zeng, T., Li, Y.I. Predicting RNA splicing from DNA sequence using Pangolin.
+     Genome Biol 23, 103 (2022). https://doi.org/10.1186/s13059-022-02664-4
+
+    There's no precomputed score for all possible variants, the scores were
+    generated for gnomAD v4 genomes (=v3 genomes) and v4 exomes variants in
+    gene body only.
+
+    :return: Hail Table with Pangolin score for splicing for GRCh38.
+    """
+    v4_genomes = (
+        "gs://gnomad-insilico/pangolin/gnomad.v4.0.genomes.pangolin.vcf.bgz/*.bgz"
+    )
+    v4_exomes = "gs://gnomad-insilico/pangolin/gnomad.v4.0.exomes.pangolin.vcf.bgz/*.gz"
+
+    def import_pangolin_vcf(vcf_path: str) -> hl.Table:
+        """
+        Import Pangolin VCF to Hail Table.
+
+        :param vcf_path: Path to Pangolin VCF.
+        :return: Hail Table with Pangolin scores.
+        """
+        ht = hl.import_vcf(
+            vcf_path,
+            min_partitions=1000,
+            force_bgz=True,
+            reference_genome="GRCh38",
+            skip_invalid_loci=True,
+        ).rows()
+        return ht
+
+    ht_g = import_pangolin_vcf(v4_genomes)
+    ht_e = import_pangolin_vcf(v4_exomes)
+
+    logger.info(
+        "Number of rows in genomes Pangolin HT: %s; "
+        "Number of rows in raw exomes Pangolin HT: %s. ",
+        ht_g.count(),
+        ht_e.count(),
+    )
+
+    ht = ht_g.union(ht_e)
+
+    logger.info("Exploding Pangolin scores...")
+    # `explode` will eliminate rows with empty array
+    # The Pangolin annotation is imported as an array of strings containing
+    # one element with the following format:
+    # gene1|pos_splice_gain:largest_increase|pos_splice_loss:largest_decrease|Warnings:||gene2...
+    # for example:
+    # Pangolin=ENSG00000121005.9|-86:0.25|38:-0.49|Warnings:||ENSG00000254238.1|-40:0.01|30:-0.17|Warnings:
+    ht = ht.annotate(pangolin=ht.info.Pangolin[0].split(delim="\|\|"))
+    ht = ht.explode(ht.pangolin)
+    logger.info("Number of rows in exploded Pangolin Hail Table: %s", ht.count())
+
+    logger.info("Annotating Pangolin scores...")
+    # The Pangolin score is the delta score of splice gain and splice loss,
+    # which is the second and fourth element in the array after splitting.
+    ht = ht.transmute(
+        pangolin=hl.struct(
+            delta_scores=(
+                hl.empty_array(hl.tfloat64).append(
+                    hl.float(ht.pangolin.split(delim=":|\\|")[2])
+                )
+            ).append(hl.float(ht.pangolin.split(delim=":|\\|")[4])),
+        )
+    )
+
+    # Using > instead of >= in case where delta score of splice gain and splice
+    # loss are the same but different sign, we will keep the positive score of
+    # splice gain
+    ht = ht.annotate(
+        largest_ds_gene=hl.if_else(
+            hl.abs(hl.min(ht.pangolin.delta_scores))
+            > hl.abs(hl.max(ht.pangolin.delta_scores)),
+            hl.min(ht.pangolin.delta_scores),
+            hl.max(ht.pangolin.delta_scores),
+        )
+    )
+    ht = ht.select(ht.largest_ds_gene)
+    ht = ht.collect_by_key()
+    logger.info(
+        "Number of rows in Pangolin Hail Table after collect_by_key: %s", ht.count()
+    )
+    ht = ht.select(
+        pangolin=hl.struct(
+            largest_ds=hl.if_else(
+                hl.abs(hl.min(ht.values.largest_ds_gene))
+                > hl.abs(hl.max(ht.values.largest_ds_gene)),
+                hl.min(ht.values.largest_ds_gene),
+                hl.max(ht.values.largest_ds_gene),
+            )
+        )
+    )
+    logger.info(
+        "\nNumber of variants indicating splice gain: %s;\n"
+        "Number of variants indicating splice loss: %s; \n"
+        "Number of variants with no splicing consequence: %s \n",
+        hl.agg.count_where(ht.pangolin.largest_ds > 0),
+        hl.agg.count_where(ht.pangolin.largest_ds < 0),
+        hl.agg.count_where(ht.pangolin.largest_ds == 0),
+    )
+    return ht
+
+
 def create_revel_grch38_ht() -> hl.Table:
     """
     Create a Hail Table with REVEL scores for GRCh38.
@@ -263,115 +371,6 @@
     logger.info("Number of rows in final REVEL HT: %s", final_ht.count())
     final_ht = final_ht.annotate_globals(revel_version="v1.3")
     return final_ht
-=======
-def create_pangolin_grch38_ht() -> hl.Table:
-    """
-    Create a Hail Table with Pangolin score for splicing for GRCh38.
-
-    .. note::
-    The score was based on the splicing prediction tool Pangolin:
-    Zeng, T., Li, Y.I. Predicting RNA splicing from DNA sequence using Pangolin.
-     Genome Biol 23, 103 (2022). https://doi.org/10.1186/s13059-022-02664-4
-
-    There's no precomputed score for all possible variants, the scores were
-    generated for gnomAD v4 genomes (=v3 genomes) and v4 exomes variants in
-    gene body only.
-
-    :return: Hail Table with Pangolin score for splicing for GRCh38.
-    """
-    v4_genomes = (
-        "gs://gnomad-insilico/pangolin/gnomad.v4.0.genomes.pangolin.vcf.bgz/*.bgz"
-    )
-    v4_exomes = "gs://gnomad-insilico/pangolin/gnomad.v4.0.exomes.pangolin.vcf.bgz/*.gz"
-
-    def import_pangolin_vcf(vcf_path: str) -> hl.Table:
-        """
-        Import Pangolin VCF to Hail Table.
-
-        :param vcf_path: Path to Pangolin VCF.
-        :return: Hail Table with Pangolin scores.
-        """
-        ht = hl.import_vcf(
-            vcf_path,
-            min_partitions=1000,
-            force_bgz=True,
-            reference_genome="GRCh38",
-            skip_invalid_loci=True,
-        ).rows()
-        return ht
-
-    ht_g = import_pangolin_vcf(v4_genomes)
-    ht_e = import_pangolin_vcf(v4_exomes)
-
-    logger.info(
-        "Number of rows in genomes Pangolin HT: %s; "
-        "Number of rows in raw exomes Pangolin HT: %s. ",
-        ht_g.count(),
-        ht_e.count(),
-    )
-
-    ht = ht_g.union(ht_e)
-
-    logger.info("Exploding Pangolin scores...")
-    # `explode` will eliminate rows with empty array
-    # The Pangolin annotation is imported as an array of strings containing
-    # one element with the following format:
-    # gene1|pos_splice_gain:largest_increase|pos_splice_loss:largest_decrease|Warnings:||gene2...
-    # for example:
-    # Pangolin=ENSG00000121005.9|-86:0.25|38:-0.49|Warnings:||ENSG00000254238.1|-40:0.01|30:-0.17|Warnings:
-    ht = ht.annotate(pangolin=ht.info.Pangolin[0].split(delim="\|\|"))
-    ht = ht.explode(ht.pangolin)
-    logger.info("Number of rows in exploded Pangolin Hail Table: %s", ht.count())
-
-    logger.info("Annotating Pangolin scores...")
-    # The Pangolin score is the delta score of splice gain and splice loss,
-    # which is the second and fourth element in the array after splitting.
-    ht = ht.transmute(
-        pangolin=hl.struct(
-            delta_scores=(
-                hl.empty_array(hl.tfloat64).append(
-                    hl.float(ht.pangolin.split(delim=":|\\|")[2])
-                )
-            ).append(hl.float(ht.pangolin.split(delim=":|\\|")[4])),
-        )
-    )
-
-    # Using > instead of >= in case where delta score of splice gain and splice
-    # loss are the same but different sign, we will keep the positive score of
-    # splice gain
-    ht = ht.annotate(
-        largest_ds_gene=hl.if_else(
-            hl.abs(hl.min(ht.pangolin.delta_scores))
-            > hl.abs(hl.max(ht.pangolin.delta_scores)),
-            hl.min(ht.pangolin.delta_scores),
-            hl.max(ht.pangolin.delta_scores),
-        )
-    )
-    ht = ht.select(ht.largest_ds_gene)
-    ht = ht.collect_by_key()
-    logger.info(
-        "Number of rows in Pangolin Hail Table after collect_by_key: %s", ht.count()
-    )
-    ht = ht.select(
-        pangolin=hl.struct(
-            largest_ds=hl.if_else(
-                hl.abs(hl.min(ht.values.largest_ds_gene))
-                > hl.abs(hl.max(ht.values.largest_ds_gene)),
-                hl.min(ht.values.largest_ds_gene),
-                hl.max(ht.values.largest_ds_gene),
-            )
-        )
-    )
-    logger.info(
-        "\nNumber of variants indicating splice gain: %s;\n"
-        "Number of variants indicating splice loss: %s; \n"
-        "Number of variants with no splicing consequence: %s \n",
-        hl.agg.count_where(ht.pangolin.largest_ds > 0),
-        hl.agg.count_where(ht.pangolin.largest_ds < 0),
-        hl.agg.count_where(ht.pangolin.largest_ds == 0),
-    )
-    return ht
->>>>>>> 43781645
 
 
 def main(args):
@@ -401,7 +400,16 @@
         )
         logger.info("SpliceAI Hail Table for GRCh38 created.")
 
-<<<<<<< HEAD
+    if args.pangolin:
+        logger.info("Creating Pangolin Hail Table for GRCh38...")
+
+        ht = create_pangolin_grch38_ht()
+        ht.write(
+            get_insilico_predictors(predictor="pangolin").path,
+            overwrite=args.overwrite,
+        )
+        logger.info("Pangolin Hail Table for GRCh38 created.")
+
     if args.revel:
         logger.info("Creating REVEL Hail Table for GRCh38...")
 
@@ -411,17 +419,6 @@
             overwrite=args.overwrite,
         )
         logger.info("REVEL Hail Table for GRCh38 created.")
-=======
-    if args.pangolin:
-        logger.info("Creating Pangolin Hail Table for GRCh38...")
-
-        ht = create_pangolin_grch38_ht()
-        ht.write(
-            get_insilico_predictors(predictor="pangolin").path,
-            overwrite=args.overwrite,
-        )
-        logger.info("Pangolin Hail Table for GRCh38 created.")
->>>>>>> 43781645
 
 
 if __name__ == "__main__":
@@ -432,12 +429,8 @@
     parser.add_argument("--overwrite", help="Overwrite data", action="store_true")
     parser.add_argument("--cadd", help="Create CADD HT", action="store_true")
     parser.add_argument("--spliceai", help="Create SpliceAI HT", action="store_true")
-<<<<<<< HEAD
-    parser.add_argument("--cadd", help="Create CADD HT.", action="store_true")
+    parser.add_argument("--pangolin", help="Create Pangolin HT", action="store_true")
     parser.add_argument("--revel", help="Create REVEL HT.", action="store_true")
-=======
-    parser.add_argument("--pangolin", help="Create Pangolin HT", action="store_true")
->>>>>>> 43781645
     args = parser.parse_args()
     if args.slack_channel:
         with slack_notifications(slack_token, args.slack_channel):
