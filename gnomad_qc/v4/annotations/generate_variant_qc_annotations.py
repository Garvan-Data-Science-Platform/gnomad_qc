"""Script to generate annotations for variant QC on gnomAD v4."""

import argparse
import logging

import hail as hl
<<<<<<< HEAD
from gnomad.sample_qc.relatedness import filter_mt_to_trios
=======
from gnomad.assessment.validity_checks import count_vep_annotated_variants_per_interval
from gnomad.resources.grch38.reference_data import ensembl_interval
>>>>>>> 4eef66b2
from gnomad.utils.annotations import add_variant_type, annotate_allele_info
from gnomad.utils.slack import slack_notifications
from gnomad.utils.sparse_mt import (
    INFO_INT32_SUM_AGG_FIELDS,
    INFO_SUM_AGG_FIELDS,
    default_compute_info,
    get_as_info_expr,
    get_site_info_expr,
    split_info_annotation,
    split_lowqual_annotation,
)
from gnomad.utils.vcf import adjust_vcf_incompatible_types
from gnomad.utils.vep import vep_or_lookup_vep
from gnomad.variant_qc.pipeline import generate_sib_stats, generate_trio_stats

from gnomad_qc.resource_utils import (
    PipelineResourceCollection,
    PipelineStepResourceCollection,
)
from gnomad_qc.slack_creds import slack_token
from gnomad_qc.v4.resources.annotations import (
    get_info,
<<<<<<< HEAD
    get_sib_stats,
    get_trio_stats,
    get_vep,
    info_vcf_path,
)
from gnomad_qc.v4.resources.basics import get_gnomad_v4_vds
from gnomad_qc.v4.resources.sample_qc import pedigree, relatedness
=======
    get_vep,
    info_vcf_path,
    validate_vep_path,
)
from gnomad_qc.v4.resources.basics import get_gnomad_v4_vds
from gnomad_qc.v4.resources.constants import CURRENT_VERSION
>>>>>>> 4eef66b2

logging.basicConfig(
    format="%(asctime)s (%(name)s %(lineno)s): %(message)s",
    datefmt="%m/%d/%Y %I:%M:%S %p",
)
logger = logging.getLogger(__name__)
logger.setLevel(logging.INFO)


def split_info(info_ht: hl.Table) -> hl.Table:
    """
    Generate an info Table with split multi-allelic sites from the multi-allelic info Table.

    .. note::

        gnomad_methods' `annotate_allele_info` splits multi-allelic sites before the
        `info` annotation is split to ensure that all sites in the returned Table are
        annotated with allele info.

    :param info_ht: Info Table with unsplit multi-allelics.
    :return: Info Table with split multi-allelics.
    """
    info_ht = annotate_allele_info(info_ht)
    info_ht = info_ht.annotate(
        info=info_ht.info.annotate(
            **split_info_annotation(info_ht.info, info_ht.a_index),
        ),
        AS_lowqual=split_lowqual_annotation(info_ht.AS_lowqual, info_ht.a_index),
    )

    return info_ht


def run_generate_trio_stats(
    vds: hl.vds.VariantDataset,
    fam_ped: hl.Pedigree,
    fam_ht: hl.Table,
) -> hl.Table:
    """
    Generate trio transmission stats from a VariantDataset and pedigree info.

    :param vds: VariantDataset to generate trio stats from.
    :param fam_ped: Pedigree containing trio info.
    :param fam_ht: Table containing trio info.
    :return: Table containing trio stats.
    """
    # Filter the VDS to autosomes.
    vds = hl.vds.filter_chromosomes(vds, keep_autosomes=True)
    vmt = vds.variant_data
    rmt = vds.reference_data

    # Filter the variant data and reference data to only the trios.
    vmt = filter_mt_to_trios(vmt, fam_ht)
    rmt = rmt.filter_cols(hl.is_defined(vmt.cols()[rmt.col_key]))

    # TODO: Should we be filtering to bi-allelic?
    vmt = vmt.filter_rows(hl.len(vmt.alleles) == 2)

    mt = hl.vds.densify(hl.vds.VariantDataset(rmt, vmt))
    mt = hl.trio_matrix(mt, pedigree=fam_ped, complete_trios=True)

    return generate_trio_stats(mt, bi_allelic_only=False)


def get_variant_qc_annotation_resources(
    test: bool, overwrite: bool
) -> PipelineResourceCollection:
    """
    Get PipelineResourceCollection for all resources needed in the variant QC annotation pipeline.

    :param test: Whether to gather all resources for testing.
    :param overwrite: Whether to overwrite resources if they exist.
    :return: PipelineResourceCollection containing resources for all steps of the
        variant QC annotation pipeline.
    """
    # Initialize variant QC annotation pipeline resource collection.
    ann_pipeline = PipelineResourceCollection(
        pipeline_name="variant_qc_annotation",
        overwrite=overwrite,
    )

    # Create resource collection for each step of the variant QC annotation pipeline.
    compute_info = PipelineStepResourceCollection(
        "--compute-info",
        output_resources={"info_ht": get_info(split=False, test=test)},
    )
    split_info_ann = PipelineStepResourceCollection(
        "--split-info",
        output_resources={"split_info_ht": get_info(test=test)},
        pipeline_input_steps=[compute_info],
    )
    export_info_vcf = PipelineStepResourceCollection(
        "--export-info-vcf",
        output_resources={"info_vcf": info_vcf_path(test=test)},
        pipeline_input_steps=[compute_info],
    )
    run_vep = PipelineStepResourceCollection(
        "--run-vep",
        output_resources={
            "vep_ht": get_vep(version=CURRENT_VERSION, data_type="exomes", test=test)
        },
    )
    validate_vep = PipelineStepResourceCollection(
        "--validate-vep",
        output_resources={"vep_count_ht": validate_vep_path(test=test)},
        pipeline_input_steps=[run_vep],
    )
    generate_trio_stats = PipelineStepResourceCollection(
        "--generate-trio-stats",
        output_resources={"trio_stats_ht": get_trio_stats(test=test)},
        input_resources={
            "identify_trios.py --finalize-ped": {"final_ped": pedigree(test=test)}
        },
    )
    generate_sib_stats = PipelineStepResourceCollection(
        "--generate-sib-stats",
        output_resources={"sib_stats_ht": get_sib_stats(test=test)},
        input_resources={
            "relatedness.py --finalize-relatedness-ht": {
                "rel_ht": relatedness(test=test)
            }
        },
    )

    # Add all steps to the variant QC annotation pipeline resource collection.
    ann_pipeline.add_steps(
        {
            "compute_info": compute_info,
            "split_info": split_info_ann,
            "export_info_vcf": export_info_vcf,
            "run_vep": run_vep,
<<<<<<< HEAD
            "generate_trio_stats": generate_trio_stats,
            "generate_sib_stats": generate_sib_stats,
=======
            "validate_vep": validate_vep,
>>>>>>> 4eef66b2
        }
    )

    return ann_pipeline


def main(args):
    """Generate all variant annotations needed for variant QC."""
    hl.init(
        default_reference="GRCh38",
        log="/variant_qc_annotations.log",
        tmp_dir="gs://gnomad-tmp-4day",
    )
    test_dataset = args.test_dataset
    test_n_partitions = args.test_n_partitions
    test = test_dataset or test_n_partitions
    run_vep = args.run_vep
    overwrite = args.overwrite
    resources = get_variant_qc_annotation_resources(test=test, overwrite=overwrite)
    # TODO: Need to change this, reload in run_vep
    # TODO: Can't change alleles when filter UKB samples.
    vds = get_gnomad_v4_vds(
        test=test_dataset,
        high_quality_only=False if run_vep else True,
        # Keep control/truth samples because they are used in variant QC.
        keep_controls=False if run_vep else True,
        annotate_meta=False if run_vep else True,
    )
    mt = vds.variant_data

    if test_n_partitions:
        mt = mt._filter_partitions(range(test_n_partitions))

    if args.compute_info:
        # TODO: is there any reason to also compute info per platform?
        res = resources.compute_info
        res.check_resource_existence()
        if test_dataset:
            unrelated_expr = ~mt.meta.rand_sampling_meta.related
        else:
            unrelated_expr = ~mt.meta.sample_filters.relatedness_filters.related
        default_compute_info(
            mt,
            site_annotations=True,
            ac_filter_groups={"release": mt.meta.release, "unrelated": unrelated_expr},
        ).write(res.info_ht.path, overwrite=overwrite)

    if args.split_info:
        res = resources.split_info
        res.check_resource_existence()
        split_info(res.info_ht.ht()).write(res.split_info_ht.path, overwrite=overwrite)

    if args.export_info_vcf:
        res = resources.export_info_vcf
        res.check_resource_existence()
        hl.export_vcf(adjust_vcf_incompatible_types(res.info_ht.ht()), res.info_vcf)

    if run_vep:
        res = resources.run_vep
        res.check_resource_existence()
        ht = hl.split_multi(mt.rows())
        ht = vep_or_lookup_vep(ht, vep_version=args.vep_version)
        ht.write(res.vep_ht.path, overwrite=overwrite)

    if args.generate_trio_stats:
        # TODO: Does this need to be split?
        res = resources.generate_trio_stats
        res.check_resource_existence()
        ht = run_generate_trio_stats(vds, res.final_ped.pedigree(), res.final_ped.ht())
        ht.write(res.trio_stats_ht.path, overwrite=overwrite)

    if args.generate_sibling_stats:
        # TODO: Does this need to be split?
        res = resources.generate_trio_stats
        res.check_resource_existence()
        # TODO: Should we use bi-allelic only?
        ht = generate_sib_stats(mt, res.rel_ht)
        ht.write(res.sib_stats_ht.path, overwrite=overwrite)

    if args.validate_vep:
        res = resources.validate_vep
        res.check_resource_existence()
        count_ht = count_vep_annotated_variants_per_interval(
            res.vep_ht.ht(), ensembl_interval.ht()
        )
        count_ht.write(res.vep_count_ht.path, overwrite=args.overwrite)


if __name__ == "__main__":
    parser = argparse.ArgumentParser()
    parser.add_argument(
        "--slack-channel", help="Slack channel to post results and notifications to."
    )
    parser.add_argument("--overwrite", help="Overwrite data", action="store_true")
    parser.add_argument(
        "--test-dataset", help="Use the test dataset as input.", action="store_true"
    )
    parser.add_argument(
        "--test-n-partitions",
        help="Use only 2 partitions of the VDS as input for testing purposes.",
        nargs="?",
        const=2,
        type=int,
    )
    parser.add_argument("--compute-info", help="Compute info HT.", action="store_true")
    parser.add_argument("--split-info", help="Split info HT.", action="store_true")
    parser.add_argument(
        "--export-info-vcf", help="Export info as VCF.", action="store_true"
    )
    parser.add_argument(
        "--run-vep", help="Generates vep annotations.", action="store_true"
    )
    parser.add_argument(
        "--validate-vep",
        help=(
            "Validate that variants in protein-coding genes are correctly annotated by"
            " VEP."
        ),
        action="store_true",
    )
    parser.add_argument(
        "--vep-version",
        help="Version of VEPed context Table to use in vep_or_lookup_vep.",
        default="105",
    )
    parser.add_argument(
        "--generate-trio-stats", help="Calculates trio stats", action="store_true"
    )
    parser.add_argument(
        "--generate-sibling-stats",
        help="Calculated sibling variant sharing stats",
        action="store_true",
    )

    args = parser.parse_args()

    if args.slack_channel:
        with slack_notifications(slack_token, args.slack_channel):
            main(args)
    else:
        main(args)<|MERGE_RESOLUTION|>--- conflicted
+++ resolved
@@ -4,12 +4,9 @@
 import logging
 
 import hail as hl
-<<<<<<< HEAD
-from gnomad.sample_qc.relatedness import filter_mt_to_trios
-=======
 from gnomad.assessment.validity_checks import count_vep_annotated_variants_per_interval
 from gnomad.resources.grch38.reference_data import ensembl_interval
->>>>>>> 4eef66b2
+from gnomad.sample_qc.relatedness import filter_mt_to_trios
 from gnomad.utils.annotations import add_variant_type, annotate_allele_info
 from gnomad.utils.slack import slack_notifications
 from gnomad.utils.sparse_mt import (
@@ -32,22 +29,15 @@
 from gnomad_qc.slack_creds import slack_token
 from gnomad_qc.v4.resources.annotations import (
     get_info,
-<<<<<<< HEAD
     get_sib_stats,
     get_trio_stats,
-    get_vep,
-    info_vcf_path,
-)
-from gnomad_qc.v4.resources.basics import get_gnomad_v4_vds
-from gnomad_qc.v4.resources.sample_qc import pedigree, relatedness
-=======
     get_vep,
     info_vcf_path,
     validate_vep_path,
 )
 from gnomad_qc.v4.resources.basics import get_gnomad_v4_vds
 from gnomad_qc.v4.resources.constants import CURRENT_VERSION
->>>>>>> 4eef66b2
+from gnomad_qc.v4.resources.sample_qc import pedigree, relatedness
 
 logging.basicConfig(
     format="%(asctime)s (%(name)s %(lineno)s): %(message)s",
@@ -179,12 +169,9 @@
             "split_info": split_info_ann,
             "export_info_vcf": export_info_vcf,
             "run_vep": run_vep,
-<<<<<<< HEAD
+            "validate_vep": validate_vep,
             "generate_trio_stats": generate_trio_stats,
             "generate_sib_stats": generate_sib_stats,
-=======
-            "validate_vep": validate_vep,
->>>>>>> 4eef66b2
         }
     )
 
@@ -249,21 +236,6 @@
         ht = vep_or_lookup_vep(ht, vep_version=args.vep_version)
         ht.write(res.vep_ht.path, overwrite=overwrite)
 
-    if args.generate_trio_stats:
-        # TODO: Does this need to be split?
-        res = resources.generate_trio_stats
-        res.check_resource_existence()
-        ht = run_generate_trio_stats(vds, res.final_ped.pedigree(), res.final_ped.ht())
-        ht.write(res.trio_stats_ht.path, overwrite=overwrite)
-
-    if args.generate_sibling_stats:
-        # TODO: Does this need to be split?
-        res = resources.generate_trio_stats
-        res.check_resource_existence()
-        # TODO: Should we use bi-allelic only?
-        ht = generate_sib_stats(mt, res.rel_ht)
-        ht.write(res.sib_stats_ht.path, overwrite=overwrite)
-
     if args.validate_vep:
         res = resources.validate_vep
         res.check_resource_existence()
@@ -271,6 +243,21 @@
             res.vep_ht.ht(), ensembl_interval.ht()
         )
         count_ht.write(res.vep_count_ht.path, overwrite=args.overwrite)
+
+    if args.generate_trio_stats:
+        # TODO: Does this need to be split?
+        res = resources.generate_trio_stats
+        res.check_resource_existence()
+        ht = run_generate_trio_stats(vds, res.final_ped.pedigree(), res.final_ped.ht())
+        ht.write(res.trio_stats_ht.path, overwrite=overwrite)
+
+    if args.generate_sibling_stats:
+        # TODO: Does this need to be split?
+        res = resources.generate_trio_stats
+        res.check_resource_existence()
+        # TODO: Should we use bi-allelic only?
+        ht = generate_sib_stats(mt, res.rel_ht)
+        ht.write(res.sib_stats_ht.path, overwrite=overwrite)
 
 
 if __name__ == "__main__":
