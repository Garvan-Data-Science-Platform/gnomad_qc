--- conflicted
+++ resolved
@@ -125,13 +125,8 @@
         test=test_dataset,
         high_quality_only=False if run_vep else True,
         # Keep control/truth samples because they are used in variant QC.
-<<<<<<< HEAD
-        high_quality_only_keep_controls=False if run_vep else True,
+        keep_controls=False if run_vep else True,
         annotate_meta=False if run_vep else True,
-=======
-        keep_controls=True,
-        annotate_meta=True,
->>>>>>> 45ea6f28
     ).variant_data
 
     if test_n_partitions:
