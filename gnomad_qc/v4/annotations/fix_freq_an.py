--- conflicted
+++ resolved
@@ -575,7 +575,6 @@
     use_test_dataset = args.use_test_dataset
     test_n_partitions = args.test_n_partitions
     test = use_test_dataset or test_n_partitions
-    chrom = args.chrom
     af_threshold = args.af_threshold
 
     hl.init(
@@ -784,11 +783,6 @@
         type=int,
     )
     parser.add_argument(
-        "--chrom",
-        help="If passed, script will only run on passed chromosome.",
-        type=str,
-    )
-    parser.add_argument(
         "--overwrite", help="Overwrites existing files.", action="store_true"
     )
     parser.add_argument(
@@ -797,23 +791,28 @@
         action="store_true",
     )
     parser.add_argument(
-<<<<<<< HEAD
-        "--update-freq-an-and-hists",
-        help=(
-            "Update frequency HT AN field and GQ and DP hists with the correct AN and"
-            " hists from the AN HT."
-=======
         "--calculate-var-an-hists-adjustment",
         help=(
             "Calculate adjustments that need to be made to the all sites AN and GQ/DP "
             "histograms in order to be used for the multi-allelic split frequency "
             "Table."
->>>>>>> 2f2a29f4
         ),
         action="store_true",
     )
     parser.add_argument(
-<<<<<<< HEAD
+        "--adjust-freq-an-hists",
+        help="Adjust the all sites AN and GQ/DP histograms for the frequency Table.",
+        action="store_true",
+    )
+    parser.add_argument(
+        "--update-freq-an-and-hists",
+        help=(
+            "Update frequency HT AN field and GQ and DP hists with the correct AN and"
+            " hists from the AN HT."
+        ),
+        action="store_true",
+    )
+    parser.add_argument(
         "--update-af-dependent-anns",
         help=(
             "Update AF dependent annotations in frequency HT with the new AF based on"
@@ -837,10 +836,6 @@
             "Finalize frequency Table by dropping unnecessary fields and renaming"
             " remaining fields."
         ),
-=======
-        "--adjust-freq-an-hists",
-        help="Adjust the all sites AN and GQ/DP histograms for the frequency Table.",
->>>>>>> 2f2a29f4
         action="store_true",
     )
 
