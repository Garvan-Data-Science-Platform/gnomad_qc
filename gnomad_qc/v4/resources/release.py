--- conflicted
+++ resolved
@@ -119,30 +119,20 @@
     """
     Retrieve versioned resource for sites-only release Table.
 
-<<<<<<< HEAD
-    :param data_type: 'exomes' or 'genomes'. Default is 'exomes'.
-    :param public: Determines whether release sites Table is read from public or private bucket. Defaults to private
-    :return: Sites-only release Table
-=======
     :param data_type: Data type of release resource to return. Should be one of
         'exomes' or 'genomes'. Default is 'exomes'.
     :param public: Whether release sites Table path returned is from public or private
         bucket. Default is False.
     :return: Sites-only release Table.
->>>>>>> 530f17c6
     """
     return VersionedTableResource(
         default_version=CURRENT_RELEASE,
         versions={
             release: TableResource(
                 path=release_ht_path(
-<<<<<<< HEAD
-                    data_type=data_type, release_version=release, public=public
-=======
                     data_type=data_type,
                     release_version=release,
                     public=public,
->>>>>>> 530f17c6
                 )
             )
             for release in RELEASES
