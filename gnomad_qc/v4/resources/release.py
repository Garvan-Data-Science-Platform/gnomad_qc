--- conflicted
+++ resolved
@@ -492,7 +492,22 @@
         return FREQUENCY_README.format("")
 
 
-<<<<<<< HEAD
+def get_false_dup_genes_path(
+    release_version: str = CURRENT_RELEASE,
+    test: bool = False,
+) -> str:
+    """
+    Retrieve path for the liftover table containing three genes of interest within a false duplication in GRCh38.
+
+    :param release_version: Release version. Defaults to CURRENT RELEASE.
+    :param test: Whether to use a tmp path for testing. Default is False.
+    :return: Combined custom liftover table path for the three genes in false duplication.
+    """
+    return (
+        f"{_release_root(version=release_version, test=test, data_type='joint')}/gnomad.v{release_version}_three_false_dup_genes_liftover.ht"
+    )
+
+
 def get_per_sample_counts(
     test: bool = False, data_type: str = "exomes", suffix: str = None
 ) -> VersionedTableResource:
@@ -512,19 +527,4 @@
             )
             for version in RELEASES
         },
-=======
-def get_false_dup_genes_path(
-    release_version: str = CURRENT_RELEASE,
-    test: bool = False,
-) -> str:
-    """
-    Retrieve path for the liftover table containing three genes of interest within a false duplication in GRCh38.
-
-    :param release_version: Release version. Defaults to CURRENT RELEASE.
-    :param test: Whether to use a tmp path for testing. Default is False.
-    :return: Combined custom liftover table path for the three genes in false duplication.
-    """
-    return (
-        f"{_release_root(version=release_version, test=test, data_type='joint')}/gnomad.v{release_version}_three_false_dup_genes_liftover.ht"
->>>>>>> 2dbf6c89
     )