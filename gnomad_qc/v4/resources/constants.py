"""Script containing version and release constants."""
<<<<<<< HEAD
DATA_TYPES = ["exomes", "genomes"]
RELEASE_DATA_TYPES = DATA_TYPES + ["joint"]
=======
>>>>>>> d1093f86

VERSIONS = ["4.0", "4.1"]
CURRENT_VERSION = "4.1"

# NOTE: There were no changes to the genomes frequency data for v4.1.
FREQ_VERSIONS = {"exomes": ["4.0", "4.1"], "genomes": ["4.0"], "joint": ["4.0", "4.1"]}
CURRENT_FREQ_VERSION = {"exomes": "4.1", "genomes": "4.0", "joint": "4.1"}

# NOTE: There were no changes to raw data for v4.1.
RAW_VERSIONS = ["4.0"]
CURRENT_RAW_VERSION = "4.0"

# NOTE: There were no changes to project metadata for v4.1.
PROJECT_META_VERSIONS = ["4.0"]
CURRENT_PROJECT_META_VERSION = "4.0"

# NOTE: There were no changes to sample QC for v4.1.
SAMPLE_QC_VERSIONS = ["4.0"]
CURRENT_SAMPLE_QC_VERSION = "4.0"

# NOTE: There were no changes to most variant annotation files for v4.1.
ANNOTATION_VERSIONS = ["4.0"]
CURRENT_ANNOTATION_VERSION = "4.0"

# NOTE: There were no changes to most variant QC files for v4.1.
VARIANT_QC_VERSIONS = ["4.0"]
CURRENT_VARIANT_QC_VERSION = "4.0"

# NOTE: There were fixes put in to the exomes VQSR loading for v4.1.
VARIANT_QC_RESULT_VERSIONS = {"exomes": ["4.0", "4.1"], "genomes": ["4.0"]}
CURRENT_VARIANT_QC_RESULT_VERSION = {"exomes": "4.1", "genomes": "4.0"}

RELEASES = ["4.0", "4.1"]
CURRENT_RELEASE = "4.1"

COVERAGE_RELEASES = {"exomes": ["4.0"], "genomes": ["3.0"]}
CURRENT_COVERAGE_RELEASE = {"exomes": "4.0", "genomes": "3.0"}

ALL_SITES_AN_RELEASES = {"exomes": ["4.1"], "genomes": ["4.1"]}
CURRENT_ALL_SITES_AN_RELEASE = {"exomes": "4.1", "genomes": "4.1"}

HGDP_TGP_RELEASES = ["4.0"]
CURRENT_HGDP_TGP_RELEASE = "4.0"

COMBINED_FAF_RELEASES = ["4.0", "4.1"]
CURRENT_COMBINED_FAF_RELEASE = "4.1"<|MERGE_RESOLUTION|>--- conflicted
+++ resolved
@@ -1,9 +1,6 @@
 """Script containing version and release constants."""
-<<<<<<< HEAD
 DATA_TYPES = ["exomes", "genomes"]
 RELEASE_DATA_TYPES = DATA_TYPES + ["joint"]
-=======
->>>>>>> d1093f86
 
 VERSIONS = ["4.0", "4.1"]
 CURRENT_VERSION = "4.1"
