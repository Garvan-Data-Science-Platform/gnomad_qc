--- conflicted
+++ resolved
@@ -236,21 +236,23 @@
     },
 )
 
-<<<<<<< HEAD
+# Mean chr20 DP per sample using Hail's interval_coverage results
+sample_chr20_mean_dp = VersionedTableResource(
+    CURRENT_VERSION,
+    {
+        version: TableResource(
+            f"{get_sample_qc_root(version)}/gnomad.exomes.v{version}.sample_chr20_mean_dp.ht"
+        )
+        for version in VERSIONS
+    },
+)
+
 # Sample contamination estimate Table
 contamination = VersionedTableResource(
     CURRENT_VERSION,
     {
         version: TableResource(
             f"{get_sample_qc_root(version)}/gnomad.exomes.v{version}.contamination.mt"
-=======
-# Mean chr20 DP per sample using Hail's interval_coverage results
-sample_chr20_mean_dp = VersionedTableResource(
-    CURRENT_VERSION,
-    {
-        version: TableResource(
-            f"{get_sample_qc_root(version)}/gnomad.exomes.v{version}.sample_chr20_mean_dp.ht"
->>>>>>> ccb29c22
         )
         for version in VERSIONS
     },
