"""Script containing generic resources."""
import logging
from typing import List, Optional

import hail as hl
from gnomad.resources.resource_utils import (
    TableResource,
    VariantDatasetResource,
    VersionedTableResource,
    VersionedVariantDatasetResource,
)

from gnomad_qc.v4.resources.constants import CURRENT_VERSION
from gnomad_qc.v4.resources.meta import meta
from gnomad_qc.v4.resources.variant_qc import TRUTH_SAMPLES

logger = logging.getLogger("basic_resources")
logger.setLevel(logging.INFO)

TRUTH_SAMPLES_S = [TRUTH_SAMPLES[s]["s"] for s in TRUTH_SAMPLES]


# Note: Unlike previous versions, the v4 resource directory uses a general format of
#   gs://gnomad/v4.0/<module>/<exomes_or_genomes>/.
def get_gnomad_v4_vds(
    split: bool = False,
    remove_hard_filtered_samples: bool = True,
    remove_hard_filtered_samples_no_sex: bool = False,
    high_quality_only: bool = False,
    keep_controls: bool = False,
    release_only: bool = False,
    controls_only: bool = False,
    test: bool = False,
    n_partitions: Optional[int] = None,
    filter_partitions: Optional[List[int]] = None,
    chrom: Optional[str] = None,
    remove_dead_alleles: bool = True,
    annotate_meta: bool = False,
) -> hl.vds.VariantDataset:
    """
    Get gnomAD v4 data with desired filtering and metadata annotations.

    :param split: Perform split on VDS - Note: this will perform a split on the VDS
        rather than grab an already split VDS.
    :param remove_hard_filtered_samples: Whether to remove samples that failed hard
        filters (only relevant after hard filtering is complete).
    :param remove_hard_filtered_samples_no_sex: Whether to remove samples that failed
        non sex inference hard filters (only relevant after pre-sex imputation hard
        filtering is complete).
    :param high_quality_only: Whether to filter the VDS to only high quality samples
        (only relevant after outlier filtering is complete).
    :param keep_controls: Whether to keep control samples when filtering the VDS to
        a subset of samples.
    :param release_only: Whether to filter the VDS to only samples available for
        release (can only be used if metadata is present).
    :param controls_only: Whether to filter the VDS to only control samples.
    :param test: Whether to use the test VDS instead of the full v4 VDS.
    :param n_partitions: Optional argument to read the VDS with a specific number of
        partitions.
    :param filter_partitions: Optional argument to filter the VDS to specific partitions.
    :param chrom: Optional argument to filter the VDS to a specific chromosome.
    :param remove_dead_alleles: Whether to remove dead alleles from the VDS when
        removing withdrawn UKB samples. Default is True.
    :param annotate_meta: Whether to annotate the VDS with the sample QC metadata.
        Default is False.
    :return: gnomAD v4 dataset with chosen annotations and filters.
    """
    if remove_hard_filtered_samples and remove_hard_filtered_samples_no_sex:
        raise ValueError(
            "Only one of 'remove_hard_filtered_samples' or"
            " 'remove_hard_filtered_samples_no_sex' can be set to True."
        )

    if test:
        gnomad_v4_resource = gnomad_v4_testset
    else:
        gnomad_v4_resource = gnomad_v4_genotypes

    if n_partitions and chrom:
        logger.info(
            "Filtering to chromosome %s with %s partitions...", chrom, n_partitions
        )
        reference_data = hl.read_matrix_table(
            hl.vds.VariantDataset._reference_path(gnomad_v4_resource.path)
        )
        reference_data = hl.filter_intervals(
            reference_data,
            [hl.parse_locus_interval(x, reference_genome="GRCh38") for x in [chrom]],
        )
        intervals = reference_data._calculate_new_partitions(n_partitions)
        reference_data = hl.read_matrix_table(
            hl.vds.VariantDataset._reference_path(gnomad_v4_resource.path),
            _intervals=intervals,
        )
        variant_data = hl.read_matrix_table(
            hl.vds.VariantDataset._variants_path(gnomad_v4_resource.path),
            _intervals=intervals,
        )
        vds = hl.vds.VariantDataset(reference_data, variant_data)
    elif n_partitions:
        vds = hl.vds.read_vds(gnomad_v4_resource.path, n_partitions=n_partitions)
    else:
        vds = gnomad_v4_resource.vds()
        if chrom:
            logger.info("Filtering to chromosome %s...", chrom)
            vds = hl.vds.filter_chromosomes(vds, keep=chrom)

    if filter_partitions:
        logger.info("Filtering to %s partitions...", len(filter_partitions))
        vds = hl.vds.VariantDataset(
            vds.reference_data._filter_partitions(filter_partitions),
            vds.variant_data._filter_partitions(filter_partitions),
        )

    # Count current number of samples in the VDS.
    n_samples = vds.variant_data.count_cols()

    # Remove 27 fully duplicated IDs (same exact name for 's' in the VDS). See:
    # https://github.com/broadinstitute/ukbb_qc/blob/70c4268ab32e9efa948fe72f3887e1b81d8acb46/ukbb_qc/resources/basics.py#L286.
    # Confirmed that the col_idx of the 27 dup samples in the original UKB MT match
    # the col_idx of the dup UKB samples in the VDS.
    logger.info("Removing 27 duplicate UKB samples by column index...")
    dup_ids = []
    with hl.hadoop_open(ukb_dups_idx_path, "r") as d:
        for line in d:
            line = line.strip().split("\t")
            dup_ids.append(f"{line[0]}_{line[1]}")

    def _remove_ukb_dup_by_index(
        mt: hl.MatrixTable, dup_ids: hl.expr.ArrayExpression
    ) -> hl.MatrixTable:
        """
        Remove UKB samples with exact duplicate names based on column index.

        :param mt: MatrixTable of either the variant data or reference data of a VDS
        :param dup_ids: ArrayExpression of UKB samples to remove in format of <sample_name>_<col_idx>
        :return: MatrixTable of UKB samples with exact duplicate names removed based on column index
        """
        mt = mt.add_col_index()
        mt = mt.annotate_cols(new_s=hl.format("%s_%s", mt.s, mt.col_idx))
        mt = mt.filter_cols(~dup_ids.contains(mt.new_s)).drop("new_s", "col_idx")
        return mt

    dup_ids = hl.literal(dup_ids)
    vd = _remove_ukb_dup_by_index(vds.variant_data, dup_ids)
    rd = _remove_ukb_dup_by_index(vds.reference_data, dup_ids)
    vds = hl.vds.VariantDataset(rd, vd)

    # We don't need to do the UKB withdrawn and pharma remove list sample removal if
<<<<<<< HEAD
    # we're only keeping high quality or release samples or control samples since they
    # will not be in either of those sets.
    if not high_quality_only and not release_only and not controls_only:
=======
    # we're only keeping high quality or release samples since they will not be in
    # either of those sets.
    if not (high_quality_only or release_only or controls_only):
>>>>>>> 9bec9baa
        # Remove 75 withdrawn UKB samples (samples with withdrawn consents for
        # application 31063 on 02/22/2022).
        ukb_application_map_ht = ukb_application_map.ht()
        withdrawn_ukb_samples = ukb_application_map_ht.filter(
            ukb_application_map_ht.withdraw
        ).s.collect()

        # Remove 43 samples that are known to be on the pharma's sample remove list.
        # See:
        # https://github.com/broadinstitute/ukbb_qc/blob/70c4268ab32e9efa948fe72f3887e1b81d8acb46/ukbb_qc/resources/basics.py#L308.
        dups_ht = ukb_known_dups.ht()
        ids_to_remove = dups_ht.aggregate(hl.agg.collect(dups_ht["Sample Name - ID1"]))

        # Filter withdrawn samples from the VDS.
        withdrawn_ids = withdrawn_ukb_samples + ids_to_remove + hl.eval(dup_ids)
        withdrawn_ids = [i for i in withdrawn_ids if i is not None]

        logger.info("Total number of UKB samples to exclude: %d", len(withdrawn_ids))

        vds = hl.vds.filter_samples(
            vds,
            withdrawn_ids,
            keep=False,
            remove_dead_alleles=remove_dead_alleles,
        )

    # Log number of UKB samples removed from the VDS.
    n_samples_after_exclusion = vds.variant_data.count_cols()
    n_samples_removed = n_samples - n_samples_after_exclusion

    logger.info(
        "Total number of UKB samples removed from the VDS: %d", n_samples_removed
    )

    if (
        high_quality_only
        or remove_hard_filtered_samples
        or remove_hard_filtered_samples_no_sex
    ) and not (release_only or controls_only):
        if test:
            meta_ht = gnomad_v4_testset_meta.ht()
            if high_quality_only:
                logger.info(
                    "Filtering test dataset VDS to high quality samples only..."
                )
                filter_expr = meta_ht.high_quality
            elif remove_hard_filtered_samples_no_sex:
                logger.info(
                    "Filtering test dataset VDS to hard filtered samples (without sex"
                    " imputation filtering) only..."
                )
                filter_expr = (
                    hl.len(meta_ht.rand_sampling_meta.hard_filters_no_sex) == 0
                )
            else:
                logger.info(
                    "Filtering test dataset VDS to hard filtered samples only..."
                )
                filter_expr = hl.len(meta_ht.rand_sampling_meta.hard_filters) == 0
            meta_ht = meta_ht.filter(filter_expr)
            vds = hl.vds.filter_samples(vds, meta_ht)
        else:
            from gnomad_qc.v4.resources.sample_qc import (
                finalized_outlier_filtering,
                hard_filtered_samples,
                hard_filtered_samples_no_sex,
            )

            keep_samples = False
            if high_quality_only:
                logger.info("Filtering VDS to high quality samples only...")
                filter_ht = finalized_outlier_filtering().ht()
                filter_ht = filter_ht.filter(~filter_ht.outlier_filtered)
                keep_samples = True
            elif remove_hard_filtered_samples:
                logger.info(
                    "Filtering VDS to hard filtered samples (without sex imputation"
                    " filtering) only..."
                )
                filter_ht = hard_filtered_samples.versions[CURRENT_VERSION].ht()
            else:
                logger.info("Filtering VDS to hard filtered samples only...")
                filter_ht = hard_filtered_samples_no_sex.versions[CURRENT_VERSION].ht()

            filter_s = filter_ht.s.collect()
            if keep_controls:
                if keep_samples:
                    logger.info("Keeping control samples in VDS...")
                    filter_s += TRUTH_SAMPLES_S
                else:
                    filter_s = [s for s in filter_s if s not in TRUTH_SAMPLES_S]

            vds = hl.vds.filter_samples(vds, filter_s, keep=keep_samples)

    if release_only:
        logger.info("Filtering VDS to release samples only...")
        if test:
            meta_ht = gnomad_v4_testset_meta.ht()
        else:
            meta_ht = meta.ht()
        filter_expr = meta_ht.release
        if keep_controls:
            filter_expr |= hl.literal(TRUTH_SAMPLES_S).contains(meta_ht.s)
        vds = hl.vds.filter_samples(vds, meta_ht.filter(filter_expr))

    if controls_only:
        logger.info("Filtering VDS to control samples only...")
        vds = hl.vds.filter_samples(vds, TRUTH_SAMPLES_S)

    if annotate_meta:
        logger.info("Annotating VDS variant_data with metadata...")
        meta_ht = meta.ht()
        vds = hl.vds.VariantDataset(
            vds.reference_data,
            vds.variant_data.annotate_cols(meta=meta_ht[vds.variant_data.col_key]),
        )

    if split:
        logger.info("Splitting multiallelics...")
        vmt = vds.variant_data
        vmt = vmt.annotate_rows(
            n_unsplit_alleles=hl.len(vmt.alleles),
            mixed_site=(hl.len(vmt.alleles) > 2)
            & hl.any(lambda a: hl.is_indel(vmt.alleles[0], a), vmt.alleles[1:])
            & hl.any(lambda a: hl.is_snp(vmt.alleles[0], a), vmt.alleles[1:]),
        )
        vmt = hl.experimental.sparse_split_multi(vmt, filter_changed_loci=True)
        vds = hl.vds.VariantDataset(vds.reference_data, vmt)

    return vds


_gnomad_v4_genotypes = {
    "4.0": VariantDatasetResource("gs://gnomad/v4.0/raw/exomes/gnomad_v4.0.vds")
}

gnomad_v4_genotypes = VersionedVariantDatasetResource(
    CURRENT_VERSION,
    _gnomad_v4_genotypes,
)

# v4 test dataset VDS.
gnomad_v4_testset = VariantDatasetResource(
    "gs://gnomad/v4.0/raw/exomes/testing/gnomad_v4.0_test.vds"
)
gnomad_v4_testset_meta = TableResource(
    "gs://gnomad/v4.0/raw/exomes/testing/gnomad_v4.0_meta.ht"
)


# UKB data resources.
def _ukb_root_path() -> str:
    """
    Retrieve the path to the UKB data directory.

    :return: String representation of the path to the UKB data directory
    """
    return "gs://gnomad/v4.0/ukbb"


# List of samples to exclude from QC due to withdrawn consents.
# Application 26041 is from the 08/09/2021 list and application 31063 is from the
# 02/22/2022 list.
# These were originally imported as CSVs and then keyed by their respective eids.
ukb_excluded = VersionedTableResource(
    default_version="31063_20220222",
    versions={
        "26041_20210809": TableResource(path=f"{_ukb_root_path()}/w26041_20210809.ht"),
        "31063_20220222": TableResource(
            path=f"{_ukb_root_path()}/ukb31063.withdrawn_participants.20220222.ht"
        ),
    },
)

# UKB map of exome IDs to array sample IDs (application ID: 26041).
ukb_array_sample_map = TableResource(f"{_ukb_root_path()}/array_sample_map_freeze_7.ht")

# UKB full mapping file of sample ID and application IDs 26041, 31063, and 48511.
ukb_application_map = TableResource(
    f"{_ukb_root_path()}/ukbb_application_id_mappings.ht"
)


# Samples known to be on the pharma partners' remove lists.
# All 44 samples are marked as "unresolved duplicates" by the pharma partners.
ukb_known_dups = TableResource(f"{_ukb_root_path()}/pharma_known_dups_7.ht")

# Samples with duplicate names in the VDS and their column index.
# 27 samples to remove based on column index.
ukb_dups_idx_path = f"{_ukb_root_path()}/dup_remove_idx_7.tsv"

# Final list of UKB samples to remove (duplicates that were removed will have their
# original index appended to the sample name).
all_ukb_samples_to_remove = f"{_ukb_root_path()}/all_ukbb_samples_to_remove.txt"

# UKB f-stat sites Table with UKB allele frequencies.
ukb_f_stat = TableResource(f"{_ukb_root_path()}/f_stat_sites.ht")


def qc_temp_prefix(version: str = CURRENT_VERSION) -> str:
    """
    Return path to temporary QC bucket.

    :param version: Version of annotation path to return
    :return: Path to bucket with temporary QC data
    """
    return f"gs://gnomad-tmp/gnomad.exomes.v{version}.qc_data/"


def get_checkpoint_path(
    name: str, version: str = CURRENT_VERSION, mt: bool = False
) -> str:
    """
    Create a checkpoint path for Table or MatrixTable.

    :param str name: Name of intermediate Table/MatrixTable
    :param version: Version of annotation path to return
    :param bool mt: Whether path is for a MatrixTable, default is False
    :return: Output checkpoint path
    """
    return f'{qc_temp_prefix(version)}{name}.{"mt" if mt else "ht"}'


def get_logging_path(name: str, version: str = CURRENT_VERSION) -> str:
    """
    Create a path for Hail log files.

    :param name: Name of log file
    :param version: Version of annotation path to return
    :return: Output log path
    """
    return f"{qc_temp_prefix(version)}{name}.log"


def add_meta(
    mt: hl.MatrixTable, version: str = CURRENT_VERSION, meta_name: str = "meta"
) -> hl.MatrixTable:
    """
    Add metadata to MT in 'meta_name' column.

    :param mt: MatrixTable to which 'meta_name' annotation should be added
    :param version: Version of metadata ht to use for annotations
    :return: MatrixTable with metadata added in a 'meta' column
    """
    mt = mt.annotate_cols(**{meta_name: meta.versions[version].ht()[mt.col_key]})

    return mt


def calling_intervals(
    interval_name: str, calling_interval_padding: int
) -> TableResource:
    """
    Return path to capture intervals Table.

    :param interval_name: One of 'ukb', 'broad', 'intersection' or 'union'.
    :param calling_interval_padding: Padding around calling intervals. Available options are 0 or 50
    :return: Calling intervals resource
    """
    if interval_name not in {"ukb", "broad", "intersection", "union"}:
        raise ValueError(
            "Calling interval name must be one of: 'ukb', 'broad', 'intersection' or"
            " 'union'!"
        )
    if calling_interval_padding not in {0, 50}:
        raise ValueError("Calling interval padding must be one of: 0 or 50 (bp)!")
    if interval_name == "ukb":
        return TableResource(
            f"gs://gnomad/resources/intervals/xgen_plus_spikein.Homo_sapiens_assembly38.targets.pad{calling_interval_padding}.interval_list.ht"
        )
    if interval_name == "broad":
        return TableResource(
            f"gs://gnomad/resources/intervals/hg38_v0_exome_calling_regions.v1.pad{calling_interval_padding}.interval_list.ht"
        )
    if interval_name == "intersection" or interval_name == "union":
        return TableResource(
            f"gs://gnomad/resources/intervals/xgen.pad{calling_interval_padding}.dsp.pad{calling_interval_padding}.{interval_name}.interval_list.ht"
        )
    if interval_name == "intersection":
        return TableResource(
            f"gs://gnomad/resources/intervals/xgen.pad{calling_interval_padding}.dsp.pad{calling_interval_padding}.intersection.interval_list.ht"
        )
    if interval_name == "union":
        return TableResource(
            f"gs://gnomad/resources/intervals/xgen.pad{calling_interval_padding}.dsp.pad{calling_interval_padding}.union.interval_list.ht"
        )<|MERGE_RESOLUTION|>--- conflicted
+++ resolved
@@ -147,15 +147,9 @@
     vds = hl.vds.VariantDataset(rd, vd)
 
     # We don't need to do the UKB withdrawn and pharma remove list sample removal if
-<<<<<<< HEAD
-    # we're only keeping high quality or release samples or control samples since they
-    # will not be in either of those sets.
-    if not high_quality_only and not release_only and not controls_only:
-=======
     # we're only keeping high quality or release samples since they will not be in
     # either of those sets.
     if not (high_quality_only or release_only or controls_only):
->>>>>>> 9bec9baa
         # Remove 75 withdrawn UKB samples (samples with withdrawn consents for
         # application 31063 on 02/22/2022).
         ukb_application_map_ht = ukb_application_map.ht()
