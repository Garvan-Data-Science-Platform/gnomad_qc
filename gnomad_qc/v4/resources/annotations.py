"""Script containing annotation related resources."""
from typing import Optional

from gnomad.resources.grch37.gnomad import EXOME_RELEASES, GENOME_RELEASES
from gnomad.resources.grch38.gnomad import SUBSETS
from gnomad.resources.resource_utils import (
    DataException,
    TableResource,
    VariantDatasetResource,
    VersionedTableResource,
)

from gnomad_qc.v4.resources.constants import CURRENT_VERSION, VERSIONS

SUBSETS = SUBSETS["v4"]


def _annotations_root(
    version: str = CURRENT_VERSION,
    test: bool = False,
    data_type: str = "exomes",
) -> str:
    """
    Get root path to the variant annotation files.

    :param version: Version of annotation path to return.
    :param test: Whether to use a tmp path for analysis of the test VDS instead of the
        full v4 VDS.
    :param data_type: Data type of annotation resource. e.g. "exomes" or "genomes". Default is "exomes".
    :return: Root path of the variant annotation files.
    """
    return (
        f"gs://gnomad-tmp/gnomad_v{version}_testing/annotations/{data_type}"
        if test
        else f"gs://gnomad/v{version}/annotations/{data_type}"
    )


def get_info(split: bool = True, test: bool = False) -> VersionedTableResource:
    """
    Get the gnomAD v4 info VersionedTableResource.

    :param split: Whether to return the split or multi-allelic version of the resource.
    :param test: Whether to use a tmp path for analysis of the test VDS instead of the
        full v4 VDS.
    :return: gnomAD v4 info VersionedTableResource.
    """
    return VersionedTableResource(
        CURRENT_VERSION,
        {
            version: TableResource(
                path=(
                    f"{_annotations_root(version, test=test)}/gnomad.exomes.v{version}.info{'.split' if split else ''}.ht"
                )
            )
            for version in VERSIONS
        },
    )


def get_vep(test: bool = False, data_type: str = "exomes") -> VersionedTableResource:
    """
    Get the gnomAD v4 VEP annotation VersionedTableResource.

    :param test: Whether to use a tmp path for analysis of the test Table instead of the full v4 Table.
    :param data_type: Data type of annotation resource. e.g. "exomes" or "genomes". Default is "exomes".
    :return: gnomAD v4 VEP VersionedTableResource.
    """
    return VersionedTableResource(
        CURRENT_VERSION,
        {
            version: TableResource(
                path=(
                    f"{_annotations_root(version, test, data_type)}/gnomad.{data_type}.v{version}.vep.ht"
                )
            )
            for version in VERSIONS
        },
    )


def validate_vep_path(
    test: bool = False, data_type: str = "exomes"
) -> VersionedTableResource:
    """
    Get the gnomAD v4 VEP annotation VersionedTableResource for validation counts.

    :param test: Whether to use a tmp path for analysis of the test VDS instead of the full v4 VDS.
    :param data_type: Data type of annotation resource. e.g. "exomes" or "genomes". Default is "exomes".
    :return: gnomAD v4 VEP VersionedTableResource containing validity check.
    """
    return VersionedTableResource(
        CURRENT_VERSION,
        {
            version: TableResource(
                path=(
                    f"{_annotations_root(version, test, data_type)}/gnomad.{data_type}.v{version}.vep.validate.ht"
                )
            )
            for version in VERSIONS
        },
    )


def get_trio_stats(test: bool = False) -> VersionedTableResource:
    """
    Get the gnomAD v4 trio stats VersionedTableResource.

    :param test: Whether to use a tmp path for testing.
    :return: gnomAD v4 trio stats VersionedTableResource.
    """
    return VersionedTableResource(
        CURRENT_VERSION,
        {
            version: TableResource(
                f"{_annotations_root(version, test=test)}/gnomad.exomes.v{version}.trio_stats.ht"
            )
            for version in VERSIONS
        },
    )


def get_sib_stats(test: bool = False) -> VersionedTableResource:
    """
    Get the gnomAD v4 sibling stats VersionedTableResource.

    :param test: Whether to use a tmp path for testing.
    :return: gnomAD v4 sibling stats VersionedTableResource.
    """
    return VersionedTableResource(
        CURRENT_VERSION,
        {
            version: TableResource(
                f"{_annotations_root(version, test=test)}/gnomad.exomes.v{version}.sib_stats.ht"
            )
            for version in VERSIONS
        },
    )


def get_variant_qc_annotations(test: bool = False) -> VersionedTableResource:
    """
    Return the VersionedTableResource to the RF-ready annotated Table.

    Annotations that are included in the Table:

        Features for RF:
            - variant_type
            - allele_type
            - n_alt_alleles
            - has_star
            - AS_QD
            - AS_pab_max
            - AS_MQRankSum
            - AS_SOR
            - AS_ReadPosRankSum

        Training sites (bool):
            - transmitted_singleton
            - sibling_singleton
            - fail_hard_filters - (ht.QD < 2) | (ht.FS > 60) | (ht.MQ < 30)

    :param test: Whether to use a tmp path for testing.
    :return: Table with variant QC annotations.
    """
    return VersionedTableResource(
        CURRENT_VERSION,
        {
            version: TableResource(
                f"{_annotations_root(version, test=test)}/gnomad.exomes.v{version}.variant_qc_annotations.ht"
            )
            for version in VERSIONS
        },
    )


def get_vqsr_filters(
    model_id: str,
    split: bool = True,
    finalized: bool = False,
) -> VersionedTableResource:
    """
    Get the specified VQSR filtering annotation resource.

    :param model_id: VQSR filtering model id
    :param split: Split or multi-allelic version of the filtering file
    :param finalized: Whether to return the raw VQSR table or the finalized VQSR table representing determined cutoffs
    :return: VQSR filtering annotation file
    """
    return VersionedTableResource(
        CURRENT_VERSION,
        {
            version: TableResource(
                f"{_annotations_root(version)}/vqsr/gnomad.exomes.v{version}.{model_id}{'.finalized' if finalized else ''}{'.split' if split else ''}.ht"
            )
            for version in VERSIONS
        },
    )


def info_vcf_path(
    info_method: str = "AS", version: str = CURRENT_VERSION, test: bool = False
) -> str:
    """
    Path to sites VCF (input information for running VQSR).

    :param info_method: Method for generating info VCF. Must be one of "AS", "quasi",
        or "set_long_AS_missing". Default is "AS".
    :param version: Version of annotation path to return.
    :param test: Whether to use a tmp path for analysis of the test VDS instead of the
        full v4 VDS.
    :return: String for the path to the info VCF.
    """
    if info_method not in ["AS", "quasi", "set_long_AS_missing"]:
        raise ValueError(
            f"Invalid info_method: {info_method}. Must be one of 'AS', 'quasi', or "
            "'long_AS_missing_info'."
        )
    return (
        f"{_annotations_root(version, test=test)}/gnomad.exomes.v{version}.info.{info_method}.vcf.bgz"
    )


def get_true_positive_vcf_path(
    version: str = CURRENT_VERSION,
    test: bool = False,
    adj: bool = False,
    true_positive_type: str = "transmitted_singleton",
) -> str:
    """
    Provide the path to the transmitted singleton VCF used as input to VQSR.

    :param version: Version of true positive VCF path to return.
    :param test: Whether to use a tmp path for testing.
    :param adj: Whether to use adj genotypes.
    :param true_positive_type: Type of true positive VCF path to return. Should be one
        of "transmitted_singleton", "sibling_singleton", or
        "transmitted_singleton.sibling_singleton". Default is "transmitted_singleton".
    :return: String for the path to the true positive VCF.
    """
    tp_types = [
        "transmitted_singleton",
        "sibling_singleton",
        "transmitted_singleton.sibling_singleton",
    ]
    if true_positive_type not in tp_types:
        raise ValueError(f"true_positive_type must be one of {tp_types}")
    return (
        f'{_annotations_root(version, test=test)}/gnomad.exomes.v{version}.{true_positive_type}.{"adj" if adj else "raw"}.vcf.bgz'
    )


freq = VersionedTableResource(
    CURRENT_VERSION,
    {
        version: TableResource(
            f"{_annotations_root(version)}/gnomad.exomes.v{version}.frequencies.ht"
        )
        for version in VERSIONS
    },
)

qual_hist = VersionedTableResource(
    CURRENT_VERSION,
    {
        version: TableResource(
            f"{_annotations_root(version)}/gnomad.exomes.v{version}.qual_hists.ht"
        )
        for version in VERSIONS
    },
)


def get_downsampling(
    test: bool = False, subset: Optional[str] = None
) -> VersionedTableResource:
    """
    Get the downsampling annotation table.

    :param test: Whether to use a tmp path for tests. Default is False.
    :param subset: Optional subset to return downsampling Table for. Downsampling for
        entire dataset will be returned if not specified.
    :return: Hail Table containing subset or overall dataset downsampling annotations.
    """
    return VersionedTableResource(
        CURRENT_VERSION,
        {
            version: TableResource(
                f"{_annotations_root(version, test=test)}/gnomad.exomes.v{version}.downsampling{f'.{subset}' if subset else ''}.ht"
            )
            for version in VERSIONS
        },
    )


<<<<<<< HEAD
def get_combined_frequency(test: bool = False) -> VersionedTableResource:
=======
def get_freq(
    version: str = CURRENT_VERSION,
    test: bool = False,
    hom_alt_adjusted=False,
    chrom: Optional[str] = None,
    intermediate_subset: Optional[str] = None,
    finalized: bool = True,
) -> VersionedTableResource:
    """
    Get the frequency annotation table for a specified release.

    :param version: Version of annotation path to return.
    :param test: Whether to use a tmp path for tests.
    :param hom_alt_adjusted: Whether to return the hom alt adjusted frequency table.
    :param chrom: Chromosome to return frequency table for. Entire Table will be
        returned if not specified.
    :param intermediate_subset: Optional intermediate subset to return temp frequency
        Table for. Entire Table will be returned if not specified.
    :param finalized: Whether to return the finalized frequency table. Default is True.
    :return: Hail Table containing subset or overall cohort frequency annotations.
    """
    ht_name = f"gnomad.exomes.v{version}.frequencies"
    if not finalized:
        if chrom:
            ht_name += f".{chrom}"
        if not hom_alt_adjusted:
            ht_name += ".pre_hom_alt_adjustment"
    if intermediate_subset:
        ht_name += f".{intermediate_subset}"
        if test:
            ht_name += ".test"
        ht_path = f"{_annotations_root(version, test)}/temp/{ht_name}.ht"
    else:
        if finalized:
            ht_name += ".final"
        if test:
            ht_name += ".test"
        ht_path = f"{_annotations_root(version, test)}/{ht_name}.ht"

    return VersionedTableResource(
        version, {version: TableResource(ht_path) for version in VERSIONS}
    )


def get_freq_comparison(version1, data_type1, version2, data_type2):
>>>>>>> a3578a8e
    """
    Get the combined v4 genome and exome frequency annotation VersionedTableResource.

    :param test: Whether to use a tmp path for testing.
    :return: Hail Table containing combined frequency annotations
    """
    return VersionedTableResource(
        CURRENT_VERSION,
        {
            version: TableResource(
                f"{_annotations_root(version, test=test)}/gnomad.joint.v{version}.frequencies.ht"
            )
            for version in VERSIONS
        },
    )


def get_freq_comparison(method: str, test: bool = False) -> VersionedTableResource:
    """
    Get VersionedTableResource for a frequency comparison between v4 genomes and exomes.

    Table contains results from one of the following comparison methods:
        - 'contingency_table_test': Hail's contingency table test -- chi-squared or
           Fisher’s exact test of independence depending on min allele count.
        - 'cmh_test': Cochran–Mantel–Haenszel test -- stratified test of independence
           for 2x2xK contingency tables.

    :param method: Method used to compare frequencies between v4 genomes and exomes.
        Can be one of `contingency_table_test` or `cmh_test`.
    :param test: Whether to use a tmp path for testing. Default is False.
    :return: VersionedTableResource containing results from the specified comparison
        `method`.
    """
    methods = ["contingency_table_test", "cmh_test"]
    if method not in methods:
        raise DataException(
            f"The method: {method} is not an option. Possible options are: {methods}"
        )

    return VersionedTableResource(
        CURRENT_VERSION,
        {
            version: TableResource(
                f"{_annotations_root(version, test=test)}/gnomad.joint.v{version}.compare_frequencies.{method}.ht"
            )
            for version in VERSIONS
        },
    )


def get_insilico_predictors(
    version: str = CURRENT_VERSION,
    predictor: str = "cadd",
) -> VersionedTableResource:
    """
    Get the path to the in silico predictors TableResource for a specified release.

    :param version: Version of annotation path to return.
    :param predictor: One of the in silico predictors available in gnomAD v4, including cadd, revel, primate_ai, splice_ai, and pangolin.
    :return: in silico predictor VersionedTableResource for gnomAD v4.
    """
    return VersionedTableResource(
        CURRENT_VERSION,
        {
            version: TableResource(
                path=f"gs://gnomad/v{version}/annotations/in_silico_predictors/gnomad.v{version}.{predictor}.grch38.ht"
            )
            for version in VERSIONS
        },
    )


def get_vrs(
    version: str = CURRENT_VERSION,
    original_annotations: bool = False,
    test: bool = False,
    data_type: str = "exomes",
) -> VersionedTableResource:
    """
    Get the gnomAD v4 VersionedTableResource containing VRS annotations.

    :param version: Version of annotation path to return.
    :param original_annotations: Whether to obtain the original input Table with
           all its annotations in addition to the added on VRS annotations.
           If set to False, obtain a Table with only the VRS annotations.
    :param test: Whether to use a tmp path for analysis of the test Table instead
           of the full v4 Table.
    :param data_type: Data type of annotation resource. e.g. "exomes" or "genomes".
           Default is "exomes".
    :return: gnomAD v4 VRS VersionedTableResource.
    """
    return VersionedTableResource(
        CURRENT_VERSION,
        {
            version: TableResource(
                path=(
                    f"{_annotations_root(version, test, data_type)}/gnomad.{data_type}.v{version}.original_annotations.vrs.ht"
                    if original_annotations
                    else (
                        f"{_annotations_root(version, test, data_type)}/gnomad.{data_type}.v{version}.vrs.ht"
                    )
                )
            )
            for version in VERSIONS
        },
    )


def get_split_vds(
    version: str = CURRENT_VERSION,
    data_type: str = "exomes",
    test: bool = False,
) -> VariantDatasetResource:
    """
    Get the gnomAD v4 split VDS.

    This is a temporary resource that will be removed once the split VDS is no longer
    needed. Given the uncertainies around frequency calculation runtimes, we cannot
    store it in gnomad-tmp but this needs to be deleted once frequency work is complete.

    :param version: Version of annotation path to return.
    :param data_type: Data type of annotation resource. e.g. "exomes" or "genomes".
           Default is "exomes".
    :param test: Whether to use a tmp path for analysis of the test Table instead
           of the full v4 Table.
    :return: gnomAD v4 VariantDatasetResource.
    """
    return VariantDatasetResource(
        f"{_annotations_root(version, test, data_type)}/temp/gnomad.{data_type}.v{version}.split_multi.vds"
    )<|MERGE_RESOLUTION|>--- conflicted
+++ resolved
@@ -293,9 +293,6 @@
     )
 
 
-<<<<<<< HEAD
-def get_combined_frequency(test: bool = False) -> VersionedTableResource:
-=======
 def get_freq(
     version: str = CURRENT_VERSION,
     test: bool = False,
@@ -340,8 +337,7 @@
     )
 
 
-def get_freq_comparison(version1, data_type1, version2, data_type2):
->>>>>>> a3578a8e
+def get_combined_frequency(test: bool = False) -> VersionedTableResource:
     """
     Get the combined v4 genome and exome frequency annotation VersionedTableResource.
 
