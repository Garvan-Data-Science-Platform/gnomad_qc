--- conflicted
+++ resolved
@@ -1,6 +1,7 @@
 """Script containing annotation related resources."""
 from typing import Optional
 
+from gnomad.resources.grch37.gnomad import EXOME_RELEASES, GENOME_RELEASES
 from gnomad.resources.grch38.gnomad import SUBSETS
 from gnomad.resources.resource_utils import (
     DataException,
@@ -304,11 +305,7 @@
     :return: Hail Table containing subset or overall cohort frequency annotations.
     """
     ht_name = f"gnomad.{data_type}.v{version}.frequencies"
-<<<<<<< HEAD
-    if not finalized:
-=======
     if data_type == "exomes" and not finalized:
->>>>>>> 6e84f956
         if chrom:
             ht_name += f".{chrom}"
         if not hom_alt_adjusted:
@@ -318,7 +315,7 @@
         ht_name += f".{intermediate_subset}"
         if test:
             ht_name += ".test"
-        ht_path = f"{_annotations_root(version, test, data_type)}/temp/{ht_name}.ht"
+        ht_path = f"{_annotations_root(version, test)}/temp/{ht_name}.ht"
     else:
         if finalized:
             ht_name += ".final"
