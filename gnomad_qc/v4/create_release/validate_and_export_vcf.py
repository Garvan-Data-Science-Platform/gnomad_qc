--- conflicted
+++ resolved
@@ -25,12 +25,9 @@
     HISTS,
     IN_SILICO_ANNOTATIONS_INFO_DICT,
     INFO_DICT,
-<<<<<<< HEAD
-=======
     JOINT_FILTERS_INFO_DICT,
     JOINT_REGION_FLAG_FIELDS,
     JOINT_REGION_FLAGS_INFO_DICT,
->>>>>>> 16fce5e8
     REGION_FLAG_FIELDS,
     SEXES,
     SITE_FIELDS,
@@ -100,6 +97,7 @@
         "outside_broad_capture_region",
     ],
     "genomes": REGION_FLAG_FIELDS,
+    "joint": JOINT_REGION_FLAG_FIELDS,
 }
 
 # Remove original alleles for containing non-releasable alleles
@@ -131,19 +129,19 @@
     "genomes": remove_fields_from_constant(
         deepcopy(SUBSETS["v3"]), GENOME_SUBSETS_TO_DROP
     ),
+    "joint": [""],
 }
 
-# Exomes and genomes use the same pops for v4
 POPS = deepcopy(POPS["v4"])
+POPS["joint"] = set(POPS["exomes"]) | set(POPS["genomes"])
+
 # Remove unnecessary pop names from POP_NAMES dict
-POPS = {
-    pop: POP_NAMES[pop] if pop != "remaining" else "Remaining individuals"
-    for pop in POPS
-}
+POPS = {d: {pop: POP_NAMES[pop] for pop in pops} for d, pops in POPS.items()}
 
 SAMPLE_SUM_SETS_AND_POPS = {
-    "exomes": {"non_ukb": POPS},
+    "exomes": {"non_ukb": POPS["exomes"]},
     "genomes": {"hgdp": HGDP_POPS, "tgp": TGP_POPS},
+    "joint": None,
 }
 
 # Row annotaions and their associated global annotations for length comparison
@@ -206,7 +204,7 @@
         "--validate-release-ht",
         input_resources={
             "create_release_sites_ht.py": {
-                "release_ht": release_sites(data_type=data_type)
+                "release_ht": release_sites(data_type=data_type, test=test)
             }
         },
         output_resources={
@@ -272,19 +270,35 @@
     return ht
 
 
+def select_type_from_joint_ht(ht: hl.Table, data_type: str) -> hl.Table:
+    """
+    Select all fields from the joint HT that are relevant to `data_type`.
+
+    :param ht: Joint release HT.
+    :param data_type: Data type to select in joint HT. One of "exomes", "genomes", or
+        "joint".
+    :return: Joint HT with fields relevant to `data_type`.
+    """
+    global_fields = [f"{data_type}_globals"]
+    row_fields = [data_type, "region_flags"]
+    if data_type == "joint":
+        row_fields.append("freq_comparison_stats")
+    ht = ht.select_globals(*global_fields)
+    ht = ht.select(*row_fields)
+    ht = ht.transmute_globals(**ht[f"{data_type}_globals"])
+    ht = ht.transmute(**ht[data_type])
+    return ht
+
+
 def unfurl_nested_annotations(
     ht: hl.Table,
     entries_to_remove: Set[str] = None,
     data_type: str = "exomes",
     joint_included: bool = False,
-<<<<<<< HEAD
-) -> [hl.expr.StructExpression, Set[str]]:
-=======
     hist_prefix: str = "",
     freq_comparison_included: bool = False,
     for_joint_validation: bool = False,
 ) -> [hl.expr.StructExpression, Set[str], Dict[str, str]]:
->>>>>>> 16fce5e8
     """
     Create dictionary keyed by the variant annotation labels to be extracted from variant annotation arrays.
 
@@ -293,11 +307,6 @@
 
     :param ht: Table containing the nested variant annotation arrays to be unfurled.
     :param entries_to_remove: Optional Set of frequency entries to remove for vcf_export.
-<<<<<<< HEAD
-    :param data_type: Data type to unfurl nested annotations for. One of "exomes" or
-        "genomes".
-    :param joint_included: Whether joint frequency data is included in the HT.
-=======
     :param data_type: Data type to unfurl nested annotations for. One of "exomes",
         "genomes", or "joint". Default is "exomes".
     :param joint_included: Whether joint frequency data is included in the exome or
@@ -307,7 +316,6 @@
         the HT. Default is False.
     :param for_joint_validation: Whether to prepare HT for joint validation. Default is
         False.
->>>>>>> 16fce5e8
     :return: StructExpression containing variant annotations and their corresponding
         expressions and updated entries, set of frequency entries to remove from the
         VCF, and a dict of fields to rename when `for_joint_validation` is True.
@@ -441,18 +449,6 @@
     logger.info("Unfurling age hists...")
     hist_idx = ht.histograms.age_hists
     age_hists = ["age_hist_het", "age_hist_hom"]
-<<<<<<< HEAD
-    age_hist_dict = {
-        f"{hist}_{f}": (
-            hl.delimit(hist_idx[hist][f], delimiter="|")
-            if "bin" in f
-            else hist_idx[hist][f]
-        )
-        for hist in age_hists
-        for f in hist_idx[hist].keys()
-    }
-    expr_dict.update(age_hist_dict)
-=======
     for hist in age_hists:
         for f in hist_idx[hist].keys():
             expr_dict[f"{hist}_{f}"] = (
@@ -517,7 +513,6 @@
             ht.freq_comparison_stats.stat_union.stat_test_name
         )
         expr_dict["stat_union_gen_ancs"] = ht.freq_comparison_stats.stat_union.gen_ancs
->>>>>>> 16fce5e8
 
     return hl.struct(**expr_dict), entries_to_remove, rename_dict
 
@@ -525,60 +520,19 @@
 def make_info_expr(
     t: hl.Table,
     data_type: str = "exomes",
+    for_joint_validation: bool = False,
 ) -> Dict[str, hl.expr.Expression]:
     """
     Make Hail expression for variant annotations to be included in VCF INFO field.
 
     :param t: Table containing variant annotations to be reformatted for VCF export.
-<<<<<<< HEAD
-    :param hist_prefix: Prefix to use for histograms.
-    :param data_type: Data type to make info expression for. One of "exomes" or
-        "genomes". Default is "exomes".
-=======
     :param data_type: Data type to make info expression for. One of "exomes", "genomes",
         or "joint". Default is "exomes".
     :param for_joint_validation: Whether to prepare HT for joint validation. Default is False.
->>>>>>> 16fce5e8
     :return: Dictionary containing Hail expressions for relevant INFO annotations.
     """
     vcf_info_dict = {}
-    # Add site-level annotations and AS annotations to vcf_info_dict
-    for field in SITE_FIELDS[data_type] + AS_FIELDS:
-        vcf_info_dict[field] = t["release_ht_info"][f"{field}"]
-
-<<<<<<< HEAD
-    for field in AS_VQSR_FIELDS:
-        vcf_info_dict[field] = t["vqsr_results"][f"{field}"]
-
-    # Add region_flag and allele_info fields to info dict
-    for field in ALLELE_TYPE_FIELDS[data_type]:
-        vcf_info_dict[field] = t["allele_info"][f"{field}"]
-    for field in REGION_FLAG_FIELDS[data_type]:
-        vcf_info_dict[field] = t["region_flag"][f"{field}"]
-
-    # Add underscore to hist_prefix if it isn't empty
-    if hist_prefix != "":
-        hist_prefix += "_"
-
-    # Histograms to export are:
-    # gq_hist_alt, gq_hist_all, dp_hist_alt, dp_hist_all, ab_hist_alt
-    # We previously dropped:
-    # _n_smaller for all hists
-    # _bin_edges for all hists
-    # _n_larger for all hists EXCEPT DP hists
-    for hist in HISTS:
-        hist_dict = {
-            f"{hist}_bin_freq": hl.delimit(
-                t.histograms.qual_hists[hist].bin_freq, delimiter="|"
-            ),
-        }
-        vcf_info_dict.update(hist_dict)
-
-        if "dp" in hist:
-            vcf_info_dict.update(
-                {f"{hist}_n_larger": t.histograms.qual_hists[hist].n_larger},
-            )
-=======
+
     # Set data type to joint if for_joint_validation is True so the correct region flag
     # fields are used.
     if for_joint_validation:
@@ -602,7 +556,6 @@
     # Add allele_info fields to info dict
     for field in ALLELE_TYPE_FIELDS[data_type]:
         vcf_info_dict[field] = t["allele_info"][f"{field}"]
->>>>>>> 16fce5e8
 
     # Add in silico annotations to info dict
     insilico_idx = t.in_silico_predictors
@@ -629,19 +582,12 @@
     freq_entries_to_remove: Optional[List[str]] = None,
     vcf_info_reorder: Optional[List[str]] = None,
     joint_included: bool = False,
+    for_joint_validation: bool = True,
+    freq_comparison_included: bool = False,
 ) -> hl.Table:
     """
     Prepare HT for validity checks and export.
 
-<<<<<<< HEAD
-    :param ht: Release Hail Table
-    :param data_type: Data type to prepare HT for. One of "exomes" or "genomes".
-        Default is "exomes".
-    :param freq_entries_to_remove: List of entries to remove from freq
-    :param vcf_info_reorder: Order of VCF INFO fields
-    :param joint_included: Whether joint frequency data is included in the HT.
-    :return: Hail Table prepared for validity checks and export
-=======
     :param ht: Release Hail Table.
     :param data_type: Data type to prepare HT for. One of "exomes", "genomes", or
         "joint". Default is "exomes".
@@ -655,7 +601,6 @@
         the HT. Default is False.
     :return: Hail Table prepared for validity checks and export and a dictionary of
         fields to rename when `for_joint_validation` is True.
->>>>>>> 16fce5e8
     """
     logger.info(
         "Unfurling nested gnomAD frequency annotations and add to INFO field..."
@@ -665,11 +610,8 @@
         entries_to_remove=freq_entries_to_remove,
         data_type=data_type,
         joint_included=joint_included,
-<<<<<<< HEAD
-=======
         freq_comparison_included=freq_comparison_included,
         for_joint_validation=for_joint_validation,
->>>>>>> 16fce5e8
     )
 
     logger.info("Constructing INFO field")
@@ -684,13 +626,23 @@
         ]
     )
 
-    ht = ht.annotate(
-        region_flag=ht.region_flags,
-        release_ht_info=ht.info,
-        info=info_struct,
-        rsid=hl.str(";").join(ht.rsid),
-        vep=vep_struct_to_csq(ht.vep, csq_fields=csq_fields, has_polyphen_sift=False),
-    )
+    if for_joint_validation:
+        ann_expr = {"info": info_struct}
+        if "region_flags" in ht.row:
+            ann_expr["region_flags"] = ht.region_flags
+    else:
+        ann_expr = {
+            "region_flag": ht.region_flags,
+            "release_ht_info": ht.info,
+            "info": info_struct,
+            "rsid": hl.str(";").join(ht.rsid),
+            "vep": vep_struct_to_csq(
+                ht.vep, csq_fields=csq_fields, has_polyphen_sift=False
+            ),
+        }
+
+    ht = ht.annotate(**ann_expr)
+
     # Add variant annotations to INFO field
     # This adds the following:
     #   region flag for problematic regions
@@ -698,23 +650,35 @@
     #   info struct (unfurled data obtained above),
     #   dbSNP rsIDs
     #   all VEP annotations
-    ht = ht.annotate(info=ht.info.annotate(**make_info_expr(ht, data_type=data_type)))
-
-    if freq_entries_to_remove:
+    ht = ht.annotate(
+        info=ht.info.annotate(
+            **make_info_expr(
+                ht,
+                data_type=data_type,
+                for_joint_validation=for_joint_validation,
+            )
+        )
+    )
+
+    if for_joint_validation:
         ht = ht.annotate_globals(
-            vep_csq_header=process_vep_csq_header(VEP_CSQ_HEADER),
-            freq_entries_to_remove=freq_entries_to_remove,
+            freq_entries_to_remove=(
+                freq_entries_to_remove
+                if freq_entries_to_remove
+                else hl.empty_set(hl.tstr)
+            ),
         )
     else:
         ht = ht.annotate_globals(
             vep_csq_header=process_vep_csq_header(VEP_CSQ_HEADER),
-            freq_entries_to_remove=hl.empty_set(hl.tstr),
+            freq_entries_to_remove=(
+                freq_entries_to_remove
+                if freq_entries_to_remove
+                else hl.empty_set(hl.tstr)
+            ),
         )
 
     # Select relevant fields for VCF export
-<<<<<<< HEAD
-    ht = ht.select("info", "filters", "rsid")
-=======
     if for_joint_validation:
         if "filters" in ht.row:
             filters_expr = ht.filters
@@ -723,7 +687,6 @@
         ht = ht.select("info", filters=filters_expr)
     else:
         ht = ht.select("info", "filters", "rsid")
->>>>>>> 16fce5e8
 
     if vcf_info_reorder:
         logger.info("Rearranging fields to desired order...")
@@ -738,7 +701,7 @@
     subset: str,
     description_text: str,
     data_type: str = "exomes",
-    pops: Dict[str, str] = POPS,
+    pops: Dict[str, str] = POPS["exomes"],
     faf_pops: Dict[str, List[str]] = FAF_POPS,
     sexes: List[str] = SEXES,
     label_delimiter: str = "_",
@@ -852,13 +815,8 @@
     bin_edges: Dict[str, str],
     age_hist_distribution: str = None,
     info_dict: Dict[str, Dict[str, str]] = INFO_DICT,
-<<<<<<< HEAD
-    subset_list: List[str] = SUBSETS,
-    pops: Dict[str, str] = POPS,
-=======
     subset_list: List[str] = SUBSETS["exomes"],
     pops: Dict[str, str] = POPS["exomes"],
->>>>>>> 16fce5e8
     faf_pops: Dict[str, List[str]] = FAF_POPS,
     sexes: List[str] = SEXES,
     in_silico_dict: Dict[str, Dict[str, str]] = IN_SILICO_ANNOTATIONS_INFO_DICT,
@@ -1269,40 +1227,37 @@
     data_type = args.data_type
     contig = args.contig
     joint_included = args.joint_included
-    resources = get_export_resources(overwrite, data_type, test)
+    for_joint = data_type == "joint"
+
+    resources = get_export_resources(
+        overwrite,
+        data_type,
+        test,
+    )
 
     if contig and test:
         raise ValueError(
             "Test argument cannot be used with contig argument as test uses the dataset"
             " filtered to test gene(s). "
         )
-
+    if data_type == "joint" and joint_included:
+        raise ValueError(
+            "Joint data type and joint included cannot both be true. joint_included"
+            "is only used for exomes and genomes data types."
+        )
     try:
         if args.validate_release_ht:
-            logger.info("Running release HT validation...")
+            logger.info("Running %s release HT validation...", data_type)
             res = resources.validate_release_ht
             res.check_resource_existence()
             ht = res.release_ht.ht()
 
-            if test:
-                logger.info("Filtering to test partitions...")
-                ht = filter_to_test(ht)
-
             logger.info(
                 "Checking globals for retired terms and checking their associated row"
                 " annotation lengths..."
             )
             check_globals_for_retired_terms(ht)
             pprint_global_anns(ht)
-<<<<<<< HEAD
-
-            len_comp_global_rows = (
-                LEN_COMP_GLOBAL_ROWS + LEN_COMP_JOINT_GLOBAL_ROWS
-                if joint_included
-                else LEN_COMP_GLOBAL_ROWS
-            )
-            check_global_and_row_annot_lengths(ht, len_comp_global_rows)
-=======
             validate_hts = {}
             if data_type == "joint":
                 iter_data_types = ["exomes", "genomes", "joint"]
@@ -1381,37 +1336,13 @@
                     ht = ht.annotate_globals(**validate_hts[dt].index_globals())
                 ht = get_joint_filters(ht)
             ht.describe()
->>>>>>> 16fce5e8
-
-            logger.info("Preparing HT for validity checks and export...")
-            ht = prepare_ht_for_validation(
-                ht,
-                data_type=data_type,
-                joint_included=joint_included,
-            )
+
             # Note: Checkpoint saves time in validity checks and final export by not
             # needing to run the VCF HT prep on each chromosome -- more needs to happen
             # before ready for export, but this is an intermediate write.
             logger.info("Writing prepared VCF HT for validity checks and export...")
-            ht = ht.checkpoint(res.validated_ht.path, overwrite=overwrite)
-
-            validate_release_t(
-                ht,
-                subsets=SUBSETS[data_type],
-                pops=POPS,
-                site_gt_check_expr={
-                    "monoallelic": ht.info.monoallelic,
-                    "only_het": ht.info.only_het,
-                },
-                verbose=args.verbose,
-                delimiter="_",
-                sample_sum_sets_and_pops=SAMPLE_SUM_SETS_AND_POPS[data_type],
-                variant_filter_field="AS_VQSR",
-                problematic_regions=REGION_FLAG_FIELDS[data_type],
-                single_filter_count=True,
-            )
-
-            ht.describe()
+            ht.write(res.validated_ht.path, overwrite=overwrite)
+
         if args.prepare_vcf_header:
             logger.info("Preparing VCF header dict...")
             res = resources.prepare_vcf_header
@@ -1424,16 +1355,6 @@
                 subsets = SUBSETS["exomes"] if data_type == "exomes" else []
                 header_dict = prepare_vcf_header_dict(
                     ht,
-<<<<<<< HEAD
-                    include_age_hists=True,
-                ),
-                age_hist_distribution=hl.eval(ht.age_distribution.bin_freq),
-                subset_list=subsets,
-                pops=POPS,
-                data_type=data_type,
-                joint_included=joint_included,
-            )
-=======
                     validated_ht=validated_ht,
                     info_fields=list(validated_ht.info),
                     bin_edges=make_hist_bin_edges_expr(
@@ -1467,21 +1388,14 @@
                         extra_description_text=f" in {dt} dataset",
                     )
                     header_dict["info"].update(temp_header_dict)
->>>>>>> 16fce5e8
 
             logger.info("Writing VCF header dict...")
             with hl.hadoop_open(res.vcf_header_path, "wb") as p:
                 pickle.dump(header_dict, p, protocol=pickle.HIGHEST_PROTOCOL)
 
+        # NOTE: The following step is not yet implemented for joint and should not
+        # be reviewed for it
         if args.export_vcf:
-<<<<<<< HEAD
-            if contig and test:
-                raise ValueError(
-                    "Test argument cannot be used with contig argument as test filters"
-                    " to chr20, X, and Y."
-                )
-=======
->>>>>>> 16fce5e8
             contig = f"chr{contig}" if contig else None
             logger.info(f"Exporting VCF{f' for {contig}' if contig else ''}...")
             res = resources.export_vcf
@@ -1565,7 +1479,7 @@
         "--data-type",
         help="Data type to run validity checks on.",
         default="exomes",
-        choices=["exomes", "genomes"],
+        choices=["exomes", "genomes", "joint"],
     )
     parser.add_argument(
         "--prepare-vcf-header",
