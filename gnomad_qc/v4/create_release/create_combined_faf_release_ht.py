"""
Create a joint gnomAD v4 exome and genome frequency and FAF.

Generate a Hail Table containing frequencies for exomes and genomes in gnomAD v4, a
joint frequency, a joint FAF, and the following tests comparing the two frequencies:
    - Hail's contingency table test -- chi-squared or Fisher’s exact test of
      independence depending on min cell count.
    - Cochran–Mantel–Haenszel test -- stratified test of independence for 2x2xK
      contingency tables.

"""
import argparse
import logging
from typing import Dict, List, Set

import hail as hl
import pandas as pd
from gnomad.resources.grch38.gnomad import POPS, POPS_TO_REMOVE_FOR_POPMAX
from gnomad.utils.annotations import (
    faf_expr,
    gen_anc_faf_max_expr,
    merge_freq_arrays,
    pop_max_expr,
    set_female_y_metrics_to_na_expr,
)
from gnomad.utils.filtering import filter_arrays_by_meta
from gnomad.utils.release import make_freq_index_dict_from_meta
from gnomad.utils.slack import slack_notifications
from statsmodels.stats.contingency_tables import StratifiedTable

from gnomad_qc.resource_utils import (
    PipelineResourceCollection,
    PipelineStepResourceCollection,
)
from gnomad_qc.slack_creds import slack_token
from gnomad_qc.v4.resources.annotations import (
    get_combined_frequency,
    get_freq,
    get_freq_comparison,
)
from gnomad_qc.v4.resources.basics import get_logging_path
from gnomad_qc.v4.resources.release import get_combined_faf_release

logging.basicConfig(format="%(levelname)s (%(name)s %(lineno)s): %(message)s")
logger = logging.getLogger("compute_combined_faf")
logger.setLevel(logging.INFO)


def filter_gene_to_test(ht: hl.Table) -> hl.Table:
    """
    Filter to PCSK9 1:55039447-55064852 for testing.

    :param ht: Table with frequency and FAF information.
    :return: Table with frequency and FAF information of the filtered interval of a gene
    """
    return hl.filter_intervals(
        ht,
        [hl.parse_locus_interval("chr1:55039447-55064852", reference_genome="GRCh38")],
    )


def extract_freq_info(
    ht: hl.Table,
    prefix: str,
) -> hl.Table:
    """
    Extract frequencies and FAF for adj, raw (only for frequencies), adj by pop, adj by sex, and adj by pop/sex.

    The following annotations are filtered and renamed:
        - freq: {prefix}_freq
        - faf: {prefix}_faf
        - grpmax: {prefix}_grpmax
        - fafmax: {prefix}_fafmax

    The following global annotations are filtered and renamed:
        - freq_meta: {prefix}_freq_meta
        - faf_meta: {prefix}_faf_meta

    This only keeps variants that pass variant QC filtering.

    :param ht: Table with frequency and FAF information.
    :param prefix: Prefix to add to each of the filtered annotations.
    :return: Table with filtered frequency and FAF information.
    """
    logger.info(
        "Keeping only frequencies for adj, raw, adj by pop, adj by sex, and adj by "
        "pop/sex..."
    )
    freq_meta, array_exprs = filter_arrays_by_meta(
        ht.freq_meta,
        {
            "freq": ht.freq,
            "freq_meta_sample_count": ht.index_globals().freq_meta_sample_count,
        },
        ["group", "gen_anc", "sex"],
        combine_operator="or",
        exact_match=True,
    )
    faf_meta, faf = filter_arrays_by_meta(
        ht.faf_meta,
        {"faf": ht.faf},
        ["group", "gen_anc"],
        combine_operator="or",
        exact_match=True,
    )
    logger.info("Filtering to only adj frequencies for FAF...")
    faf_meta, faf = filter_arrays_by_meta(
        hl.literal(faf_meta),
        {"faf": faf["faf"]},
        {"group": ["adj"]},
        combine_operator="or",
    )

    # Select grpmax and fafmax
    grpmax_expr = ht.grpmax
    fafmax_expr = ht.gen_anc_faf_max
    if prefix == "exomes":
        # Note: The `grpmax` and `fafmax` structs in the exomes freq HT have two nested structs:
        # `gnomad` and `non_ukb`. This section selects only the `gnomad` values (values across full
        # v4 exomes release)
        grpmax_expr = grpmax_expr.gnomad
        fafmax_expr = fafmax_expr.gnomad

    # Rename filtered annotations with supplied prefix.
    ht = ht.select(
        **{
            f"{prefix}_freq": array_exprs["freq"],
            f"{prefix}_faf": faf["faf"],
            f"{prefix}_grpmax": grpmax_expr,
            f"{prefix}_fafmax": fafmax_expr,
        }
    )
    ht = ht.select_globals(
        **{
            f"{prefix}_freq_meta": freq_meta,
            f"{prefix}_freq_meta_sample_count": array_exprs["freq_meta_sample_count"],
            f"{prefix}_faf_meta": faf_meta,
        }
    )

    ht = ht.checkpoint(hl.utils.new_temp_file("extract_freq_info", "ht"))

    return ht


def get_joint_freq_and_faf(
    genomes_ht: hl.Table,
    exomes_ht: hl.Table,
    faf_pops_to_exclude: Set[str] = POPS_TO_REMOVE_FOR_POPMAX,
) -> hl.Table:
    """
    Get joint genomes and exomes frequency and FAF information.

    :param genomes_ht: Table with genomes frequency and FAF information.
    :param exomes_ht: Table with exomes frequency and FAF information.
    :param faf_pops_to_exclude: Set of populations to exclude from the FAF calculation.
    :return: Table with joint genomes and exomes frequency and FAF information.
    """
    logger.info("Performing an outer join on frequency HTs...")
    ht = genomes_ht.join(exomes_ht, how="outer")

    # Merge exomes and genomes frequencies.
    freq, freq_meta, count_arrays_dict = merge_freq_arrays(
        farrays=[ht.genomes_freq, ht.exomes_freq],
        fmeta=[
            ht.index_globals().genomes_freq_meta,
            ht.index_globals().exomes_freq_meta,
        ],
        count_arrays={
            "counts": [
                ht.index_globals().genomes_freq_meta_sample_count,
                ht.index_globals().exomes_freq_meta_sample_count,
            ],
        },
    )

    ht = ht.annotate(joint_freq=freq)
    ht = ht.annotate_globals(
        joint_freq_meta=freq_meta,
        joint_freq_index_dict=make_freq_index_dict_from_meta(hl.literal(freq_meta)),
    )
    # NOTE: This checkpoint prevents a Class Too Large error in hail 0.2.122
    ht = ht.checkpoint(hl.utils.new_temp_file("combine_faf", "ht"))

    logger.info("Setting Y metrics to NA for XX groups...")
    freq = set_female_y_metrics_to_na_expr(
        ht,
        freq_expr=ht.joint_freq,
        freq_meta_expr=ht.joint_freq_meta,
        freq_index_dict_expr=ht.joint_freq_index_dict,
    )
    ht = ht.annotate(joint_freq=freq)

    # Compute FAF on the merged exomes + genomes frequencies.
    faf, faf_meta = faf_expr(
        ht.joint_freq,
        ht.joint_freq_meta,
        ht.locus,
        pops_to_exclude=faf_pops_to_exclude,
        pop_label="gen_anc",
    )
    faf_meta_by_pop = {
        m.get("gen_anc"): i
        for i, m in enumerate(faf_meta)
        if m.get("gen_anc") and len(m) == 2
    }
    faf_meta_by_pop = hl.literal(faf_meta_by_pop)
    # Compute group max (popmax) on the merged exomes + genomes frequencies.
    grpmax = pop_max_expr(
        ht.joint_freq,
        ht.joint_freq_meta,
        pops_to_exclude=faf_pops_to_exclude,
        pop_label="gen_anc",
    )
    grpmax = grpmax.annotate(faf95=faf[faf_meta_by_pop.get(grpmax.gen_anc)].faf95)

    # Annotate Table with all joint exomes + genomes computations.
    ht = ht.annotate(
        joint_faf=faf,
        joint_fafmax=gen_anc_faf_max_expr(
            faf, hl.literal(faf_meta), pop_label="gen_anc"
        ),
        joint_grpmax=grpmax,
    )

    ht = ht.annotate_globals(
        joint_faf_meta=faf_meta,
        joint_faf_index_dict=make_freq_index_dict_from_meta(hl.literal(faf_meta)),
        joint_freq_meta_sample_count=count_arrays_dict["counts"],
    )
<<<<<<< HEAD

    logger.info("Setting Y metrics to NA for XX groups...")
    ht = ht.annotate(
        **{
            f: set_female_y_metrics_to_na_expr(
                ht,
                freq_expr=ht[f],
                freq_meta_expr=ht[f"{f}_meta"],
                freq_index_dict_expr=ht[f"{f}_index_dict"],
            )
            for f in ["joint_freq", "joint_faf"]
        }
    )

    ht = ht.checkpoint(hl.utils.new_temp_file("combine_faf", "ht"))
=======
>>>>>>> 3bd655f4

    return ht


def perform_contingency_table_test(
    freq1_expr: hl.expr.ArrayExpression,
    freq2_expr: hl.expr.ArrayExpression,
    min_cell_count: int = 1000,
) -> hl.expr.ArrayExpression:
    """
    Perform Hail's `contingency_table_test` on the alleles counts between two frequency expressions.

    This is done on the 2x2 matrix of reference and alternate allele counts. The
    chi-squared test is used for any case where all cells of the 2x2 matrix are greater
    than `min_cell_count`. Otherwise, Fisher’s exact test is used.

    `freq1_expr` and `freq2_expr` should be ArrayExpressions of structs with 'AN' and
    'AC' annotations.

    :param freq1_expr: First ArrayExpression of frequencies to combine.
    :param freq2_expr: Second ArrayExpression of frequencies to combine.
    :param min_cell_count: Minimum count in every cell to use the chi-squared test.
    :return: ArrayExpression for contingency table test results.
    """
    logger.info("Computing chi squared and fisher exact tests on frequencies...")
    return hl.map(
        lambda x, y: hl.contingency_table_test(
            x.AC, x.AN - x.AC, y.AC, y.AN - y.AC, min_cell_count
        ),
        freq1_expr,
        freq2_expr,
    )


def perform_cmh_test(
    ht: hl.Table,
    freq1_expr: hl.expr.ArrayExpression,
    freq2_expr: hl.expr.ArrayExpression,
    freq1_meta_expr: hl.expr.ArrayExpression,
    freq2_meta_expr: hl.expr.ArrayExpression,
    pops: List[str],
) -> hl.Table:
    """
    Perform the Cochran–Mantel–Haenszel test on the alleles counts between two frequency expressions using population as the stratification.

    This is done by creating a list of 2x2 matrices of freq1/freq2 reference and
    alternate allele counts for each population in pops. The stats used in
    `perform_contingency_table_test` can only be used on 2x2 matrices, so we perform
    that per population to get one statistic per population. The CMH test allows for
    multiple 2x2 matrices for a specific stratification, giving a single statistic
    across all populations.

    `freq1_expr` and `freq2_expr` should be ArrayExpressions of structs with 'AN' and
    'AC' annotations.

    :param ht: Table with joint exomes and genomes frequency and FAF information.
    :param freq1_expr: First ArrayExpression of frequencies to combine.
    :param freq2_expr: Second ArrayExpression of frequencies to combine.
    :param freq1_meta_expr: Frequency metadata for `freq1_expr`.
    :param freq2_meta_expr: Frequency metadata for `freq2_expr`.
    :param pops: List of populations to  include in the CMH test.
    :return: ArrayExpression for Cochran–Mantel–Haenszel test results.
    """

    def _get_freq_by_pop(
        freq_expr: hl.expr.ArrayExpression, meta_expr: hl.expr.ArrayExpression
    ) -> Dict[str, hl.expr.StructExpression]:
        """
        Get a dictionary of frequency StructExpressions by genetic ancestries.

        :param freq_expr: ArrayExpression of frequencies to combine.
        :param meta_expr: Frequency metadata for `freq_expr`.
        :return: Dictionary of frequency StructExpressions by population.
        """
        return {
            m.get("gen_anc"): freq_expr[i]
            for i, m in enumerate(hl.eval(meta_expr))
            if m.get("gen_anc") in pops
        }

    freq1_by_pop = _get_freq_by_pop(freq1_expr, freq1_meta_expr)
    freq2_by_pop = _get_freq_by_pop(freq2_expr, freq2_meta_expr)

    # Create list on 2x2 matrices of reference and alternate allele counts for each
    # population in pops and export to pandas for CMH test.
    _ht = ht.select(
        an=[
            hl.bind(
                lambda x, y: [[x.AC, x.AN - x.AC], [y.AC, y.AN - y.AC]],
                freq1_by_pop[pop],
                freq2_by_pop[pop],
            )
            for pop in pops
        ]
    )
    _ht = _ht.add_index(name="tmp_idx")
    _ht = _ht.annotate(tmp_idx=hl.int32(_ht.tmp_idx))
    tmp_path = hl.utils.new_temp_file("cmh_test", "parquet")

    # Export one compressed Parquet file per partition.
    df = _ht.to_spark().write.option("compression", "zstd")
    df.mode("overwrite").parquet(tmp_path)
    df = pd.read_parquet(tmp_path)

    # Perform CMH test on the list of 2x2 matrices (list of lists of 2 lists with 2
    # elements each).
    df["cmh"] = df.apply(
        lambda x: StratifiedTable(
            [list([list(a) for a in p]) for p in x.an]
        ).test_null_odds(),
        axis=1,
    )
    df["pvalue"] = df.apply(lambda x: x.cmh.pvalue, axis=1)
    df["statistic"] = df.apply(lambda x: x.cmh.statistic, axis=1)
    df = df[["tmp_idx", "pvalue", "statistic"]]

    # Convert CMH result pandas DataFrame to a Table and restructure the annotation.
    cmh_ht = hl.Table.from_pandas(df)
    cmh_ht = cmh_ht.key_by("tmp_idx")
    cmh_ht = _ht.select(
        cmh=hl.struct(
            odds_ratio=cmh_ht[_ht.tmp_idx].statistic, p_value=cmh_ht[_ht.tmp_idx].pvalue
        )
    )

    return cmh_ht[ht.key].cmh


def get_combine_faf_resources(
    overwrite: bool = False,
    test: bool = False,
    include_contingency_table_test: bool = False,
    include_cochran_mantel_haenszel_test: bool = False,
) -> PipelineResourceCollection:
    """
    Get PipelineResourceCollection for all resources needed in the combined FAF resource creation pipeline.

    :param overwrite: Whether to overwrite existing resources. Default is False.
    :param test: Whether to use test resources. Default is False.
    :param include_contingency_table_test: Whether to include the results from
        '--perform-contingency-table-test' on the combined FAF release Table.
    :param include_cochran_mantel_haenszel_test: Whether to include the results from
        '--perform-cochran-mantel-haenszel-test' on the combined FAF release Table.
    :return: PipelineResourceCollection containing resources for all steps of the
        combined FAF resource creation pipeline.
    """
    # Initialize pipeline resource collection.
    combine_faf_pipeline = PipelineResourceCollection(
        pipeline_name="combine_faf",
        overwrite=overwrite,
    )

    # Create resource collection for each step of the pipeline.
    combined_frequency = PipelineStepResourceCollection(
        "--create-combined-frequency-table",
        output_resources={"comb_freq_ht": get_combined_frequency(test=test)},
        input_resources={
            "generate_freq.py": {"exomes_ht": get_freq(test=test)},
            "generate_freq_genomes.py": {
                "genomes_ht": get_freq(test=test, data_type="genomes")
            },
        },
    )
    contingency_table_test = PipelineStepResourceCollection(
        "--perform-contingency-table-test",
        output_resources={
            "contingency_table_ht": get_freq_comparison(
                "contingency_table_test", test=test
            )
        },
        pipeline_input_steps=[combined_frequency],
    )
    cmh_test = PipelineStepResourceCollection(
        "--perform-cochran-mantel-haenszel-test",
        output_resources={"cmh_ht": get_freq_comparison("cmh_test", test=test)},
        pipeline_input_steps=[combined_frequency],
    )
    finalize_faf_input_steps = [combined_frequency]
    if include_contingency_table_test:
        finalize_faf_input_steps.append(contingency_table_test)
    if include_cochran_mantel_haenszel_test:
        finalize_faf_input_steps.append(cmh_test)
    finalize_faf = PipelineStepResourceCollection(
        "--finalize-combined-faf-release",
        output_resources={"final_combined_faf_ht": get_combined_faf_release(test=test)},
        pipeline_input_steps=finalize_faf_input_steps,
    )

    # Add all steps to the combined FAF pipeline resource collection.
    combine_faf_pipeline.add_steps(
        {
            "combined_frequency": combined_frequency,
            "contingency_table_test": contingency_table_test,
            "cmh_test": cmh_test,
            "finalize_faf": finalize_faf,
        }
    )

    return combine_faf_pipeline


def main(args):
    """Create combined FAF resource."""
    hl.init(
        log="/compute_combined_faf.log",
        default_reference="GRCh38",
        tmp_dir="gs://gnomad-tmp-4day",
    )
    hl._set_flags(use_ssa_logs="1")
    test_gene = args.test_gene
    overwrite = args.overwrite
    pops = list(set(POPS["v3"] + POPS["v4"]))
    faf_pops = [pop for pop in pops if pop not in POPS_TO_REMOVE_FOR_POPMAX]
    combine_faf_resources = get_combine_faf_resources(
        overwrite,
        test_gene,
        args.include_contingency_table_test,
        args.include_cochran_mantel_haenszel_test,
    )

    try:
        if args.create_combined_frequency_table:
            res = combine_faf_resources.combined_frequency
            res.check_resource_existence()
            exomes_ht = res.exomes_ht.ht()
            genomes_ht = res.genomes_ht.ht()

            if test_gene:
                # filter to PCSK9 1:55039447-55064852 for testing.
                exomes_ht = filter_gene_to_test(exomes_ht)
                genomes_ht = filter_gene_to_test(genomes_ht)

            # TODO: Need to resolve the type difference.
            genomes_ht = genomes_ht.annotate(
                freq=genomes_ht.freq.map(
                    lambda x: x.annotate(homozygote_count=hl.int32(x.homozygote_count))
                )
            )
            exomes_ht = exomes_ht.annotate(
                freq=exomes_ht.freq.map(
                    lambda x: x.annotate(homozygote_count=hl.int32(x.homozygote_count))
                )
            )
            exomes_ht = extract_freq_info(exomes_ht, "exomes")
            genomes_ht = extract_freq_info(genomes_ht, "genomes")

            ht = get_joint_freq_and_faf(genomes_ht, exomes_ht)
            ht = ht.annotate_globals(
                versions=hl.struct(
                    exomes=res.exomes_ht.default_version,
                    genomes=res.genomes_ht.default_version,
                )
            )
            ht.describe()
            ht.write(res.comb_freq_ht.path, overwrite=overwrite)

        if args.perform_contingency_table_test:
            res = combine_faf_resources.contingency_table_test
            res.check_resource_existence()
            ht = res.comb_freq_ht.ht()
            ht = ht.filter(
                hl.is_defined(ht.genomes_freq) & hl.is_defined(ht.exomes_freq)
            )
            ht = ht.select(
                contingency_table_test=perform_contingency_table_test(
                    ht.genomes_freq,
                    ht.exomes_freq,
                    min_cell_count=args.min_cell_count,
                )
            )
            ht.write(res.contingency_table_ht.path, overwrite=overwrite)

        if args.perform_cochran_mantel_haenszel_test:
            res = combine_faf_resources.cmh_test
            res.check_resource_existence()
            ht = res.comb_freq_ht.ht()
            ht = ht.filter(
                hl.is_defined(ht.genomes_freq) & hl.is_defined(ht.exomes_freq)
            )
            ht = ht.select(
                cochran_mantel_haenszel_test=perform_cmh_test(
                    ht,
                    ht.genomes_freq,
                    ht.exomes_freq,
                    ht.exomes_freq_meta,
                    ht.exomes_freq_meta,
                    pops=faf_pops,
                ),
            )
            ht.write(res.cmh_ht.path, overwrite=overwrite)

        if args.finalize_combined_faf_release:
            res = combine_faf_resources.finalize_faf
            res.check_resource_existence()

            ht = res.comb_freq_ht.ht()
            stats_expr = {}
            if args.include_contingency_table_test:
                stats_expr["contingency_table_test"] = res.contingency_table_ht.ht()[
                    ht.key
                ].contingency_table_test
            if args.include_cochran_mantel_haenszel_test:
                stats_expr["cochran_mantel_haenszel_test"] = res.cmh_ht.ht()[
                    ht.key
                ].cochran_mantel_haenszel_test
            ht = ht.annotate(
                **stats_expr,
                joint_metric_data_type=hl.case()
                .when(
                    (hl.is_defined(ht.genomes_grpmax.AC))
                    & hl.is_defined(ht.exomes_grpmax.AC),
                    "both",
                )
                .when(hl.is_defined(ht.genomes_grpmax.AC), "genomes")
                .when(hl.is_defined(ht.exomes_grpmax.AC), "exomes")
                .default(hl.missing(hl.tstr)),
                joint_fafmax=ht.joint_fafmax.annotate(
                    joint_fafmax_data_type=hl.case()
                    .when(
                        (hl.is_defined(ht.genomes_fafmax.faf95_max))
                        & hl.is_defined(ht.exomes_fafmax.faf95_max),
                        "both",
                    )
                    .when(hl.is_defined(ht.genomes_fafmax.faf95_max), "genomes")
                    .when(hl.is_defined(ht.exomes_fafmax.faf95_max), "exomes")
                    .default(hl.missing(hl.tstr)),
                ),
            )
            ht.describe()
            ht.naive_coalesce(args.n_partitions).write(
                res.final_combined_faf_ht.path, overwrite=overwrite
            )

    finally:
        logger.info("Copying hail log to logging bucket...")
        hl.copy_log(get_logging_path("compute_combined_faf"))


if __name__ == "__main__":
    parser = argparse.ArgumentParser()
    parser.add_argument(
        "--slack-channel", help="Slack channel to post results and notifications to."
    )
    parser.add_argument(
        "--overwrite",
        help="Overwrite output files.",
        action="store_true",
    )
    parser.add_argument(
        "--test-gene",
        help="Filter Tables to only the PCSK9 gene for testing.",
        action="store_true",
    )
    parser.add_argument(
        "--create-combined-frequency-table",
        help=(
            "Create a Table with frequency information for exomes, genomes, and the "
            "joint exome + genome frequencies. Included frequencies are adj, raw, and "
            "adj for all populations found in both the exomes and genomes. The table "
            "also includes FAF computed on the joint frequencies."
        ),
        action="store_true",
    )
    parser.add_argument(
        "--perform-contingency-table-test",
        help=(
            "Perform chi-squared or Fisher’s exact test of independence on the allele"
            " frequencies based on `min_cell_count`."
        ),
        action="store_true",
    )
    parser.add_argument(
        "--min-cell-count",
        help="Minimum count in every cell to use the chi-squared test.",
        type=int,
        default=25,
    )
    parser.add_argument(
        "--perform-cochran-mantel-haenszel-test",
        help=(
            "Perform the Cochran–Mantel–Haenszel test, a stratified test of "
            "independence for 2x2xK contingency tables, on the allele"
            " frequencies where K is the number of populations with FAF computed."
        ),
        action="store_true",
    )
    parser.add_argument(
        "--finalize-combined-faf-release",
        help="Finalize the combined FAF Table for release.",
        action="store_true",
    )
    finalize_combined_faf = parser.add_argument_group(
        "Create finalized combined FAF release Table.",
        "Arguments for finalizing the combined FAF release Table.",
    )
    finalize_combined_faf.add_argument(
        "--include-contingency-table-test",
        help=(
            "Whether to include the results from '--perform-contingency-table-test' on "
            "the combined FAF release Table"
        ),
        action="store_true",
    )
    finalize_combined_faf.add_argument(
        "--include-cochran-mantel-haenszel-test",
        help=(
            "Whether to include the results from"
            " '--perform-cochran-mantel-haenszel-test' on the combined FAF release"
            " Table"
        ),
        action="store_true",
    )
    finalize_combined_faf.add_argument(
        "--n-partitions",
        help=(
            "Number of partitions to repartition the finalized combined FAF release "
            "Table to."
        ),
        type=int,
        default=10000,
    )

    args = parser.parse_args()

    if args.slack_channel:
        with slack_notifications(slack_token, args.slack_channel):
            main(args)
    else:
        main(args)<|MERGE_RESOLUTION|>--- conflicted
+++ resolved
@@ -228,24 +228,6 @@
         joint_faf_index_dict=make_freq_index_dict_from_meta(hl.literal(faf_meta)),
         joint_freq_meta_sample_count=count_arrays_dict["counts"],
     )
-<<<<<<< HEAD
-
-    logger.info("Setting Y metrics to NA for XX groups...")
-    ht = ht.annotate(
-        **{
-            f: set_female_y_metrics_to_na_expr(
-                ht,
-                freq_expr=ht[f],
-                freq_meta_expr=ht[f"{f}_meta"],
-                freq_index_dict_expr=ht[f"{f}_index_dict"],
-            )
-            for f in ["joint_freq", "joint_faf"]
-        }
-    )
-
-    ht = ht.checkpoint(hl.utils.new_temp_file("combine_faf", "ht"))
-=======
->>>>>>> 3bd655f4
 
     return ht
 
