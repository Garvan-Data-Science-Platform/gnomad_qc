--- conflicted
+++ resolved
@@ -42,11 +42,11 @@
     get_freq,
     get_freq_comparison,
 )
-<<<<<<< HEAD
-from gnomad_qc.v4.resources.basics import calling_intervals, get_logging_path
-=======
-from gnomad_qc.v4.resources.basics import get_checkpoint_path, get_logging_path
->>>>>>> 0f549a9a
+from gnomad_qc.v4.resources.basics import (
+    calling_intervals,
+    get_checkpoint_path,
+    get_logging_path,
+)
 from gnomad_qc.v4.resources.constants import CURRENT_FREQ_VERSION
 from gnomad_qc.v4.resources.release import get_combined_faf_release
 from gnomad_qc.v4.resources.sample_qc import interval_qc_pass
@@ -564,14 +564,22 @@
     :return: Table with final combined FAF release information.
     """
     stats_expr = {}
-    if contingency_table_ht is not None:
-        stats_expr["contingency_table_test"] = contingency_table_ht[
-            ht.key
-        ].contingency_table_test
-    if cmh_ht is not None:
-        stats_expr["cochran_mantel_haenszel_test"] = cmh_ht[
-            ht.key
-        ].cochran_mantel_haenszel_test
+    if args.include_contingency_table_test:
+        stat_expr = contingency_table_ht[ht.key].contingency_table_test
+        stats_expr["contingency_table_test"] = stat_expr.map(
+            lambda x: hl.struct(
+                odds_ratio=hl.or_missing(~hl.is_nan(x.odds_ratio), x.odds_ratio),
+                p_value=hl.or_missing(~hl.is_nan(x.p_value), x.p_value),
+            )
+        )
+    if args.include_cochran_mantel_haenszel_test:
+        stat_expr = cmh_ht[ht.key].cochran_mantel_haenszel_test
+        stats_expr["cochran_mantel_haenszel_test"] = hl.struct(
+            odds_ratio=hl.or_missing(
+                ~hl.is_nan(stat_expr.odds_ratio), stat_expr.odds_ratio
+            ),
+            p_value=hl.or_missing(~hl.is_nan(stat_expr.p_value), stat_expr.p_value),
+        )
 
     region_expr = {
         "fail_interval_qc": (
@@ -928,59 +936,12 @@
             res = combine_faf_resources.finalize_faf
             res.check_resource_existence()
 
-<<<<<<< HEAD
             ht = create_final_combined_faf_release(
                 res.comb_freq_ht.ht(),
                 (
                     res.contingency_table_ht.ht()
                     if args.include_contingency_table_test
                     else None
-=======
-            ht = res.comb_freq_ht.ht()
-            stats_expr = {}
-            if args.include_contingency_table_test:
-                stat_expr = res.contingency_table_ht.ht()[ht.key].contingency_table_test
-                stats_expr["contingency_table_test"] = stat_expr.map(
-                    lambda x: hl.struct(
-                        odds_ratio=hl.or_missing(
-                            ~hl.is_nan(x.odds_ratio), x.odds_ratio
-                        ),
-                        p_value=hl.or_missing(~hl.is_nan(x.p_value), x.p_value),
-                    )
-                )
-            if args.include_cochran_mantel_haenszel_test:
-                stat_expr = res.cmh_ht.ht()[ht.key].cochran_mantel_haenszel_test
-                stats_expr["cochran_mantel_haenszel_test"] = hl.struct(
-                    odds_ratio=hl.or_missing(
-                        ~hl.is_nan(stat_expr.odds_ratio), stat_expr.odds_ratio
-                    ),
-                    p_value=hl.or_missing(
-                        ~hl.is_nan(stat_expr.p_value), stat_expr.p_value
-                    ),
-                )
-
-            ht = ht.annotate(
-                **stats_expr,
-                joint_metric_data_type=hl.case()
-                .when(
-                    (hl.is_defined(ht.genomes_grpmax.AC))
-                    & hl.is_defined(ht.exomes_grpmax.AC),
-                    "both",
-                )
-                .when(hl.is_defined(ht.genomes_grpmax.AC), "genomes")
-                .when(hl.is_defined(ht.exomes_grpmax.AC), "exomes")
-                .default(hl.missing(hl.tstr)),
-                joint_fafmax=ht.joint_fafmax.annotate(
-                    joint_fafmax_data_type=hl.case()
-                    .when(
-                        (hl.is_defined(ht.genomes_fafmax.faf95_max))
-                        & hl.is_defined(ht.exomes_fafmax.faf95_max),
-                        "both",
-                    )
-                    .when(hl.is_defined(ht.genomes_fafmax.faf95_max), "genomes")
-                    .when(hl.is_defined(ht.exomes_fafmax.faf95_max), "exomes")
-                    .default(hl.missing(hl.tstr)),
->>>>>>> 0f549a9a
                 ),
                 res.cmh_ht.ht() if args.include_cochran_mantel_haenszel_test else None,
             )
