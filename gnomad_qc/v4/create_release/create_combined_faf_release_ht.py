"""
Create a joint gnomAD v4 exome and genome frequency and FAF.

Generate a Hail Table containing frequencies for exomes and genomes in gnomAD v4, a
joint frequency, a joint FAF, and the following tests comparing the two frequencies:
    - Hail's contingency table test -- chi-squared or Fisher’s exact test of
      independence depending on min cell count.
    - Cochran–Mantel–Haenszel test -- stratified test of independence for 2x2xK
      contingency tables.

"""
import argparse
import logging
from typing import Dict, List, Set

import hail as hl
import pandas as pd
from gnomad.resources.grch38.gnomad import POPS, POPS_TO_REMOVE_FOR_POPMAX
from gnomad.utils.annotations import (
    faf_expr,
    gen_anc_faf_max_expr,
    merge_freq_arrays,
    pop_max_expr,
    set_female_y_metrics_to_na_expr,
)
from gnomad.utils.filtering import filter_arrays_by_meta
from gnomad.utils.release import make_freq_index_dict_from_meta
from gnomad.utils.slack import slack_notifications
from statsmodels.stats.contingency_tables import StratifiedTable

from gnomad_qc.resource_utils import (
    PipelineResourceCollection,
    PipelineStepResourceCollection,
)
from gnomad_qc.slack_creds import slack_token
from gnomad_qc.v4.resources.annotations import (
    get_combined_frequency,
    get_freq,
    get_freq_comparison,
)
from gnomad_qc.v4.resources.basics import get_logging_path
from gnomad_qc.v4.resources.release import get_combined_faf_release

logging.basicConfig(format="%(levelname)s (%(name)s %(lineno)s): %(message)s")
logger = logging.getLogger("compute_combined_faf")
logger.setLevel(logging.INFO)


def filter_gene_to_test(ht: hl.Table) -> hl.Table:
    """
    Filter to PCSK9 1:55039447-55064852 for testing.

    :param ht: Table with frequency and FAF information.
    :return: Table with frequency and FAF information of the filtered interval of a gene
    """
    return hl.filter_intervals(
        ht,
        [hl.parse_locus_interval("chr1:55039447-55064852", reference_genome="GRCh38")],
    )


def extract_freq_info(
    ht: hl.Table,
    prefix: str,
) -> hl.Table:
    """
    Extract frequencies and FAF for adj, raw (only for frequencies), adj by pop, adj by sex, and adj by pop/sex.

    The following annotations are filtered and renamed:
        - freq: {prefix}_freq
        - faf: {prefix}_faf
        - grpmax: {prefix}_grpmax
        - fafmax: {prefix}_fafmax

    The following global annotations are filtered and renamed:
        - freq_meta: {prefix}_freq_meta
        - faf_meta: {prefix}_faf_meta

    This only keeps variants that pass variant QC filtering.

    :param ht: Table with frequency and FAF information.
    :param prefix: Prefix to add to each of the filtered annotations.
    :return: Table with filtered frequency and FAF information.
    """
    logger.info(
        "Keeping only frequencies for adj, raw, adj by pop, adj by sex, and adj by "
        "pop/sex..."
    )
    freq_meta, array_exprs = filter_arrays_by_meta(
        ht.freq_meta,
        {
            "freq": ht.freq,
            "freq_meta_sample_count": ht.index_globals().freq_meta_sample_count,
        },
        ["group", "gen_anc", "sex"],
        combine_operator="or",
        exact_match=True,
    )
    faf_meta, faf = filter_arrays_by_meta(
        ht.faf_meta,
        {"faf": ht.faf},
        ["group", "gen_anc"],
        combine_operator="or",
        exact_match=True,
    )
    logger.info("Filtering to only adj frequencies for FAF...")
    faf_meta, faf = filter_arrays_by_meta(
        hl.literal(faf_meta),
        {"faf": faf["faf"]},
        {"group": ["adj"]},
        combine_operator="or",
    )

    # Select grpmax and fafmax
    grpmax_expr = ht.grpmax
    fafmax_expr = ht.gen_anc_faf_max
    if prefix == "exomes":
        # Note: The `grpmax` and `fafmax` structs in the exomes freq HT have two nested structs:
        # `gnomad` and `non_ukb`. This section selects only the `gnomad` values (values across full
        # v4 exomes release)
        grpmax_expr = grpmax_expr.gnomad
        fafmax_expr = fafmax_expr.gnomad

    # Rename filtered annotations with supplied prefix.
    ht = ht.select(
        **{
            f"{prefix}_freq": array_exprs["freq"],
            f"{prefix}_faf": faf["faf"],
            f"{prefix}_grpmax": grpmax_expr,
            f"{prefix}_fafmax": fafmax_expr,
        }
    )
    ht = ht.select_globals(
        **{
            f"{prefix}_freq_meta": freq_meta,
            f"{prefix}_freq_meta_sample_count": array_exprs["freq_meta_sample_count"],
            f"{prefix}_faf_meta": faf_meta,
        }
    )

    ht = ht.checkpoint(hl.utils.new_temp_file("extract_freq_info", "ht"))

    return ht


def get_joint_freq_and_faf(
    genomes_ht: hl.Table,
    exomes_ht: hl.Table,
    faf_pops_to_exclude: Set[str] = POPS_TO_REMOVE_FOR_POPMAX,
) -> hl.Table:
    """
    Get joint genomes and exomes frequency and FAF information.

    :param genomes_ht: Table with genomes frequency and FAF information.
    :param exomes_ht: Table with exomes frequency and FAF information.
    :param faf_pops_to_exclude: Set of populations to exclude from the FAF calculation.
    :return: Table with joint genomes and exomes frequency and FAF information.
    """
    logger.info("Performing an outer join on frequency HTs...")
    ht = genomes_ht.join(exomes_ht, how="outer")

    # Merge exomes and genomes frequencies.
    freq, freq_meta, count_arrays_dict = merge_freq_arrays(
        farrays=[ht.genomes_freq, ht.exomes_freq],
        fmeta=[
            ht.index_globals().genomes_freq_meta,
            ht.index_globals().exomes_freq_meta,
        ],
        count_arrays={
            "counts": [
                ht.index_globals().genomes_freq_meta_sample_count,
                ht.index_globals().exomes_freq_meta_sample_count,
            ],
        },
    )
    freq_meta = hl.literal(freq_meta)
    freq_index_dict = hl.literal(make_freq_index_dict_from_meta(freq_meta))

    logger.info("Setting Y metrics to NA for XX groups...")
    freq = set_female_y_metrics_to_na_expr(
        ht,
        freq_expr=freq,
        freq_meta_expr=freq_meta,
        freq_index_dict_expr=freq_index_dict,
    )

    # Compute FAF on the merged exomes + genomes frequencies.
    faf, faf_meta = faf_expr(
        freq,
        freq_meta,
        ht.locus,
        pops_to_exclude=faf_pops_to_exclude,
        pop_label="gen_anc",
    )
    faf_meta_by_pop = {
        m.get("gen_anc"): i
        for i, m in enumerate(faf_meta)
        if m.get("gen_anc") and len(m) == 2
    }
    faf_meta_by_pop = hl.literal(faf_meta_by_pop)
    # Compute group max (popmax) on the merged exomes + genomes frequencies.
    grpmax = pop_max_expr(
        freq, freq_meta, pops_to_exclude=faf_pops_to_exclude, pop_label="gen_anc"
    )
    grpmax = grpmax.annotate(faf95=faf[faf_meta_by_pop.get(grpmax.gen_anc)].faf95)

    # Annotate Table with all joint exomes + genomes computations.
    ht = ht.annotate(
        joint_freq=freq,
        joint_faf=faf,
        joint_fafmax=gen_anc_faf_max_expr(
            faf, hl.literal(faf_meta), pop_label="gen_anc"
        ),
        joint_grpmax=grpmax,
    )

    ht = ht.annotate_globals(
        joint_freq_meta=freq_meta,
        joint_freq_index_dict=freq_index_dict,
        joint_faf_meta=faf_meta,
        joint_faf_index_dict=make_freq_index_dict_from_meta(hl.literal(faf_meta)),
        joint_freq_meta_sample_count=count_arrays_dict["counts"],
    )
<<<<<<< HEAD

    logger.info("Setting Y metrics to NA for XX groups...")
    ht = ht.annotate(
        **{
            f: set_female_y_metrics_to_na_expr(
                ht,
                freq_expr=ht[f],
                freq_meta_expr=ht[f"{f}_meta"],
                freq_index_dict_expr=ht[f"{f}_index_dict"],
            )
            for f in ["joint_freq", "joint_faf"]
        }
    )
=======
    ht = ht.checkpoint(hl.utils.new_temp_file("combine_faf", "ht"))
>>>>>>> 1396f160

    return ht


def perform_contingency_table_test(
    freq1_expr: hl.expr.ArrayExpression,
    freq2_expr: hl.expr.ArrayExpression,
    min_cell_count: int = 1000,
) -> hl.expr.ArrayExpression:
    """
    Perform Hail's `contingency_table_test` on the alleles counts between two frequency expressions.

    This is done on the 2x2 matrix of reference and alternate allele counts. The
    chi-squared test is used for any case where all cells of the 2x2 matrix are greater
    than `min_cell_count`. Otherwise, Fisher’s exact test is used.

    `freq1_expr` and `freq2_expr` should be ArrayExpressions of structs with 'AN' and
    'AC' annotations.

    :param freq1_expr: First ArrayExpression of frequencies to combine.
    :param freq2_expr: Second ArrayExpression of frequencies to combine.
    :param min_cell_count: Minimum count in every cell to use the chi-squared test.
    :return: ArrayExpression for contingency table test results.
    """
    logger.info("Computing chi squared and fisher exact tests on frequencies...")
    return hl.map(
        lambda x, y: hl.contingency_table_test(
            x.AC, x.AN - x.AC, y.AC, y.AN - y.AC, min_cell_count
        ),
        freq1_expr,
        freq2_expr,
    )


def perform_cmh_test(
    ht: hl.Table,
    freq1_expr: hl.expr.ArrayExpression,
    freq2_expr: hl.expr.ArrayExpression,
    freq1_meta_expr: hl.expr.ArrayExpression,
    freq2_meta_expr: hl.expr.ArrayExpression,
    pops: List[str],
) -> hl.Table:
    """
    Perform the Cochran–Mantel–Haenszel test on the alleles counts between two frequency expressions using population as the stratification.

    This is done by creating a list of 2x2 matrices of freq1/freq2 reference and
    alternate allele counts for each population in pops. The stats used in
    `perform_contingency_table_test` can only be used on 2x2 matrices, so we perform
    that per population to get one statistic per population. The CMH test allows for
    multiple 2x2 matrices for a specific stratification, giving a single statistic
    across all populations.

    `freq1_expr` and `freq2_expr` should be ArrayExpressions of structs with 'AN' and
    'AC' annotations.

    :param ht: Table with joint exomes and genomes frequency and FAF information.
    :param freq1_expr: First ArrayExpression of frequencies to combine.
    :param freq2_expr: Second ArrayExpression of frequencies to combine.
    :param freq1_meta_expr: Frequency metadata for `freq1_expr`.
    :param freq2_meta_expr: Frequency metadata for `freq2_expr`.
    :param pops: List of populations to  include in the CMH test.
    :return: ArrayExpression for Cochran–Mantel–Haenszel test results.
    """

    def _get_freq_by_pop(
        freq_expr: hl.expr.ArrayExpression, meta_expr: hl.expr.ArrayExpression
    ) -> Dict[str, hl.expr.StructExpression]:
        """
        Get a dictionary of frequency StructExpressions by genetic ancestries.

        :param freq_expr: ArrayExpression of frequencies to combine.
        :param meta_expr: Frequency metadata for `freq_expr`.
        :return: Dictionary of frequency StructExpressions by population.
        """
        return {
            m.get("gen_anc"): freq_expr[i]
            for i, m in enumerate(hl.eval(meta_expr))
            if m.get("gen_anc") in pops
        }

    freq1_by_pop = _get_freq_by_pop(freq1_expr, freq1_meta_expr)
    freq2_by_pop = _get_freq_by_pop(freq2_expr, freq2_meta_expr)

    # Create list on 2x2 matrices of reference and alternate allele counts for each
    # population in pops and export to pandas for CMH test.
    _ht = ht.select(
        an=[
            hl.bind(
                lambda x, y: [[x.AC, x.AN - x.AC], [y.AC, y.AN - y.AC]],
                freq1_by_pop[pop],
                freq2_by_pop[pop],
            )
            for pop in pops
        ]
    )
    _ht = _ht.add_index(name="tmp_idx")
    _ht = _ht.annotate(tmp_idx=hl.int32(_ht.tmp_idx))
    tmp_path = hl.utils.new_temp_file("cmh_test", "parquet")

    # Export one compressed Parquet file per partition.
    df = _ht.to_spark().write.option("compression", "zstd")
    df.mode("overwrite").parquet(tmp_path)
    df = pd.read_parquet(tmp_path)

    # Perform CMH test on the list of 2x2 matrices (list of lists of 2 lists with 2
    # elements each).
    df["cmh"] = df.apply(
        lambda x: StratifiedTable(
            [list([list(a) for a in p]) for p in x.an]
        ).test_null_odds(),
        axis=1,
    )
    df["pvalue"] = df.apply(lambda x: x.cmh.pvalue, axis=1)
    df["statistic"] = df.apply(lambda x: x.cmh.statistic, axis=1)
    df = df[["tmp_idx", "pvalue", "statistic"]]

    # Convert CMH result pandas DataFrame to a Table and restructure the annotation.
    cmh_ht = hl.Table.from_pandas(df)
    cmh_ht = cmh_ht.key_by("tmp_idx")
    cmh_ht = _ht.select(
        cmh=hl.struct(
            odds_ratio=cmh_ht[_ht.tmp_idx].statistic, p_value=cmh_ht[_ht.tmp_idx].pvalue
        )
    )

    return cmh_ht[ht.key].cmh


def get_combine_faf_resources(
    overwrite: bool = False,
    test: bool = False,
    include_contingency_table_test: bool = False,
    include_cochran_mantel_haenszel_test: bool = False,
) -> PipelineResourceCollection:
    """
    Get PipelineResourceCollection for all resources needed in the combined FAF resource creation pipeline.

    :param overwrite: Whether to overwrite existing resources. Default is False.
    :param test: Whether to use test resources. Default is False.
    :param include_contingency_table_test: Whether to include the results from
        '--perform-contingency-table-test' on the combined FAF release Table.
    :param include_cochran_mantel_haenszel_test: Whether to include the results from
        '--perform-cochran-mantel-haenszel-test' on the combined FAF release Table.
    :return: PipelineResourceCollection containing resources for all steps of the
        combined FAF resource creation pipeline.
    """
    # Initialize pipeline resource collection.
    combine_faf_pipeline = PipelineResourceCollection(
        pipeline_name="combine_faf",
        overwrite=overwrite,
    )

    # Create resource collection for each step of the pipeline.
    combined_frequency = PipelineStepResourceCollection(
        "--create-combined-frequency-table",
        output_resources={"comb_freq_ht": get_combined_frequency(test=test)},
        input_resources={
            "generate_freq.py": {"exomes_ht": get_freq(test=test)},
            "generate_freq_genomes.py": {
                "genomes_ht": get_freq(test=test, data_type="genomes")
            },
        },
    )
    contingency_table_test = PipelineStepResourceCollection(
        "--perform-contingency-table-test",
        output_resources={
            "contingency_table_ht": get_freq_comparison(
                "contingency_table_test", test=test
            )
        },
        pipeline_input_steps=[combined_frequency],
    )
    cmh_test = PipelineStepResourceCollection(
        "--perform-cochran-mantel-haenszel-test",
        output_resources={"cmh_ht": get_freq_comparison("cmh_test", test=test)},
        pipeline_input_steps=[combined_frequency],
    )
    finalize_faf_input_steps = [combined_frequency]
    if include_contingency_table_test:
        finalize_faf_input_steps.append(contingency_table_test)
    if include_cochran_mantel_haenszel_test:
        finalize_faf_input_steps.append(cmh_test)
    finalize_faf = PipelineStepResourceCollection(
        "--finalize-combined-faf-release",
        output_resources={"final_combined_faf_ht": get_combined_faf_release(test=test)},
        pipeline_input_steps=finalize_faf_input_steps,
    )

    # Add all steps to the combined FAF pipeline resource collection.
    combine_faf_pipeline.add_steps(
        {
            "combined_frequency": combined_frequency,
            "contingency_table_test": contingency_table_test,
            "cmh_test": cmh_test,
            "finalize_faf": finalize_faf,
        }
    )

    return combine_faf_pipeline


def main(args):
    """Create combined FAF resource."""
    hl.init(
        log="/compute_combined_faf.log",
        default_reference="GRCh38",
        tmp_dir="gs://gnomad-tmp-4day",
    )
    test_gene = args.test_gene
    overwrite = args.overwrite
    pops = list(set(POPS["v3"] + POPS["v4"]))
    faf_pops = [pop for pop in pops if pop not in POPS_TO_REMOVE_FOR_POPMAX]
    combine_faf_resources = get_combine_faf_resources(
        overwrite,
        test_gene,
        args.include_contingency_table_test,
        args.include_cochran_mantel_haenszel_test,
    )

    try:
        if args.create_combined_frequency_table:
            res = combine_faf_resources.combined_frequency
            res.check_resource_existence()
            exomes_ht = res.exomes_ht.ht()
            genomes_ht = res.genomes_ht.ht()

            if test_gene:
                # filter to PCSK9 1:55039447-55064852 for testing.
                exomes_ht = filter_gene_to_test(exomes_ht)
                genomes_ht = filter_gene_to_test(genomes_ht)

            # TODO: Need to resolve the type difference.
            genomes_ht = genomes_ht.annotate(
                freq=genomes_ht.freq.map(
                    lambda x: x.annotate(homozygote_count=hl.int32(x.homozygote_count))
                )
            )
            exomes_ht = exomes_ht.annotate(
                freq=exomes_ht.freq.map(
                    lambda x: x.annotate(homozygote_count=hl.int32(x.homozygote_count))
                )
            )
            exomes_ht = extract_freq_info(exomes_ht, "exomes")
            genomes_ht = extract_freq_info(genomes_ht, "genomes")

            ht = get_joint_freq_and_faf(genomes_ht, exomes_ht)
            ht = ht.annotate_globals(
                versions=hl.struct(
                    exomes=res.exomes_ht.default_version,
                    genomes=res.genomes_ht.default_version,
                )
            )
            ht.describe()
            ht.write(res.comb_freq_ht.path, overwrite=overwrite)

        if args.perform_contingency_table_test:
            res = combine_faf_resources.contingency_table_test
            res.check_resource_existence()
            ht = res.comb_freq_ht.ht()
            ht = ht.filter(
                hl.is_defined(ht.genomes_freq) & hl.is_defined(ht.exomes_freq)
            )
            ht = ht.select(
                contingency_table_test=perform_contingency_table_test(
                    ht.genomes_freq,
                    ht.exomes_freq,
                    min_cell_count=args.min_cell_count,
                )
            )
            ht.write(res.contingency_table_ht.path, overwrite=overwrite)

        if args.perform_cochran_mantel_haenszel_test:
            res = combine_faf_resources.cmh_test
            res.check_resource_existence()
            ht = res.comb_freq_ht.ht()
            ht = ht.filter(
                hl.is_defined(ht.genomes_freq) & hl.is_defined(ht.exomes_freq)
            )
            ht = ht.select(
                cochran_mantel_haenszel_test=perform_cmh_test(
                    ht,
                    ht.genomes_freq,
                    ht.exomes_freq,
                    ht.exomes_freq_meta,
                    ht.exomes_freq_meta,
                    pops=faf_pops,
                ),
            )
            ht.write(res.cmh_ht.path, overwrite=overwrite)

        if args.finalize_combined_faf_release:
            res = combine_faf_resources.finalize_faf
            res.check_resource_existence()

            ht = res.comb_freq_ht.ht()
            stats_expr = {}
            if args.include_contingency_table_test:
                stats_expr["contingency_table_test"] = res.contingency_table_ht.ht()[
                    ht.key
                ].contingency_table_test
            if args.include_cochran_mantel_haenszel_test:
                stats_expr["cochran_mantel_haenszel_test"] = res.cmh_ht.ht()[
                    ht.key
                ].cochran_mantel_haenszel_test
            ht = ht.annotate(
                **stats_expr,
                joint_metric_data_type=hl.case()
                .when(
                    (hl.is_defined(ht.genomes_grpmax.AC))
                    & hl.is_defined(ht.exomes_grpmax.AC),
                    "both",
                )
                .when(hl.is_defined(ht.genomes_grpmax.AC), "genomes")
                .when(hl.is_defined(ht.exomes_grpmax.AC), "exomes")
                .default(hl.missing(hl.tstr)),
                joint_fafmax=ht.joint_fafmax.annotate(
                    joint_fafmax_data_type=hl.case()
                    .when(
                        (hl.is_defined(ht.genomes_fafmax.faf95_max))
                        & hl.is_defined(ht.exomes_fafmax.faf95_max),
                        "both",
                    )
                    .when(hl.is_defined(ht.genomes_fafmax.faf95_max), "genomes")
                    .when(hl.is_defined(ht.exomes_fafmax.faf95_max), "exomes")
                    .default(hl.missing(hl.tstr)),
                ),
            )
            ht.describe()
            ht.naive_coalesce(args.n_partitions).write(
                res.final_combined_faf_ht.path, overwrite=overwrite
            )

    finally:
        logger.info("Copying hail log to logging bucket...")
        hl.copy_log(get_logging_path("compute_combined_faf"))


if __name__ == "__main__":
    parser = argparse.ArgumentParser()
    parser.add_argument(
        "--slack-channel", help="Slack channel to post results and notifications to."
    )
    parser.add_argument(
        "--overwrite",
        help="Overwrite output files.",
        action="store_true",
    )
    parser.add_argument(
        "--test-gene",
        help="Filter Tables to only the PCSK9 gene for testing.",
        action="store_true",
    )
    parser.add_argument(
        "--create-combined-frequency-table",
        help=(
            "Create a Table with frequency information for exomes, genomes, and the "
            "joint exome + genome frequencies. Included frequencies are adj, raw, and "
            "adj for all populations found in both the exomes and genomes. The table "
            "also includes FAF computed on the joint frequencies."
        ),
        action="store_true",
    )
    parser.add_argument(
        "--perform-contingency-table-test",
        help=(
            "Perform chi-squared or Fisher’s exact test of independence on the allele"
            " frequencies based on `min_cell_count`."
        ),
        action="store_true",
    )
    parser.add_argument(
        "--min-cell-count",
        help="Minimum count in every cell to use the chi-squared test.",
        type=int,
        default=25,
    )
    parser.add_argument(
        "--perform-cochran-mantel-haenszel-test",
        help=(
            "Perform the Cochran–Mantel–Haenszel test, a stratified test of "
            "independence for 2x2xK contingency tables, on the allele"
            " frequencies where K is the number of populations with FAF computed."
        ),
        action="store_true",
    )
    parser.add_argument(
        "--finalize-combined-faf-release",
        help="Finalize the combined FAF Table for release.",
        action="store_true",
    )
    finalize_combined_faf = parser.add_argument_group(
        "Create finalized combined FAF release Table.",
        "Arguments for finalizing the combined FAF release Table.",
    )
    finalize_combined_faf.add_argument(
        "--include-contingency-table-test",
        help=(
            "Whether to include the results from '--perform-contingency-table-test' on "
            "the combined FAF release Table"
        ),
        action="store_true",
    )
    finalize_combined_faf.add_argument(
        "--include-cochran-mantel-haenszel-test",
        help=(
            "Whether to include the results from"
            " '--perform-cochran-mantel-haenszel-test' on the combined FAF release"
            " Table"
        ),
        action="store_true",
    )
    finalize_combined_faf.add_argument(
        "--n-partitions",
        help=(
            "Number of partitions to repartition the finalized combined FAF release "
            "Table to."
        ),
        type=int,
        default=10000,
    )

    args = parser.parse_args()

    if args.slack_channel:
        with slack_notifications(slack_token, args.slack_channel):
            main(args)
    else:
        main(args)<|MERGE_RESOLUTION|>--- conflicted
+++ resolved
@@ -221,7 +221,6 @@
         joint_faf_index_dict=make_freq_index_dict_from_meta(hl.literal(faf_meta)),
         joint_freq_meta_sample_count=count_arrays_dict["counts"],
     )
-<<<<<<< HEAD
 
     logger.info("Setting Y metrics to NA for XX groups...")
     ht = ht.annotate(
@@ -235,9 +234,8 @@
             for f in ["joint_freq", "joint_faf"]
         }
     )
-=======
+
     ht = ht.checkpoint(hl.utils.new_temp_file("combine_faf", "ht"))
->>>>>>> 1396f160
 
     return ht
 
