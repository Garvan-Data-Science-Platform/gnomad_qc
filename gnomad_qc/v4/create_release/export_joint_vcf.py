"""Script to export joint release Table to VCF."""
import argparse
import logging
import pickle
from copy import deepcopy
from pprint import pprint
from typing import Dict, List, Optional

import hail as hl
from gnomad.assessment.validity_checks import (
    check_global_and_row_annot_lengths,
    pprint_global_anns,
    validate_release_t,
)
from gnomad.resources.grch38.gnomad import POPS
from gnomad.sample_qc.ancestry import POP_NAMES
from gnomad.utils.release import make_freq_index_dict_from_meta
from gnomad.utils.vcf import (
    FAF_POPS,
    HISTS,
    JOINT_REGION_FLAG_FIELDS,
    JOINT_REGION_FLAGS_INFO_DICT,
    SEXES,
    adjust_vcf_incompatible_types,
    build_vcf_export_reference,
    create_label_groups,
    make_hist_bin_edges_expr,
    make_hist_dict,
    make_info_dict,
    rekey_new_reference,
)

from gnomad_qc.v4.create_release.validate_and_export_vcf import (
    check_globals_for_retired_terms,
)
from gnomad_qc.v4.resources.basics import qc_temp_prefix
from gnomad_qc.v4.resources.release import (
    release_header_path,
    release_sites,
    release_vcf_path,
    validated_release_ht,
)

logging.basicConfig(format="%(levelname)s (%(name)s %(lineno)s): %(message)s")
logger = logging.getLogger("export_joint_vcf")
logger.setLevel(logging.INFO)

<<<<<<< HEAD
# VCF INFO fields to reorder.
VCF_INFO_REORDER = [
    "AC",
    "AN",
    "AF",
    "grpmax",
    "fafmax_faf95_max",
    "fafmax_faf95_max_gen_anc",
]

LEN_COMP_GLOBAL_ROWS = {
    "freq": ["freq_meta", "freq_index_dict", "freq_meta_sample_count"],
    "faf": ["faf_meta", "faf_index_dict"],
}

=======
>>>>>>> 7ee7181f
# Exomes and genomes use the same pops for v4
POPS = deepcopy(POPS["v4"])


def prepare_info_fields(ht: hl.Table) -> hl.expr.StructExpression:
    """
    Unfurl nested annotations in a Table to a flat expression.

    :param ht: Table with nested annotations
    :return: StructExpression containing variant annotations and their corresponding
        expressions and updated entries
    """
    expr_dict = {}

    logger.info("Unfurling region flags...")
    for f in JOINT_REGION_FLAG_FIELDS:
        expr_dict[f] = ht.region_flags[f]

    for data_type in ["exomes", "genomes", "joint"]:
        for annotation in ["freq", "faf"]:
            annotation_idx = hl.eval(
                ht[f"{data_type}_globals"][f"{annotation}_index_dict"]
            )

            logger.info(f"Unfurling {annotation} data from {data_type}...")
            for k, i in annotation_idx.items():
                for f in ht[data_type][annotation][0].keys():
                    key = (
                        f"{f if f != 'homozygote_count' else 'nhomalt'}_{data_type}_{k}"
                    )
                    expr = ht[data_type][annotation][i][f]
                    expr_dict[key] = expr

        logger.info(f"Unfurling grpmax data from {data_type}...")
        grpmax_idx = ht[data_type].grpmax
        grpmax_dict = {"grpmax_" + data_type: grpmax_idx.gen_anc}
        for f in [field for field in grpmax_idx._fields if field != "gen_anc"]:
            key = f"{f if f != 'homozygote_count' else 'nhomalt'}_grpmax_{data_type}"
            grpmax_dict[key] = grpmax_idx[f]
        expr_dict.update(grpmax_dict)

        logger.info(f"Unfurling fafmax data from {data_type}...")
        fafmax_idx = ht[data_type].fafmax
        fafmax_dict = {
            f"fafmax_{f}_{data_type}": fafmax_idx[f] for f in fafmax_idx.keys()
        }
        expr_dict.update(fafmax_dict)

        logger.info(f"Unfurling age hists from {data_type}...")
        age_hist_idx = ht[data_type].histograms.age_hists
        age_hists = ["age_hist_het", "age_hist_hom"]
        for hist in age_hists:
            for f in age_hist_idx[hist].keys():
                key = f"{hist}_{f}_{data_type}"
                expr = (
                    hl.delimit(age_hist_idx[hist][f], delimiter="|")
                    if "bin" in f
                    else age_hist_idx[hist][f]
                )
                expr_dict[key] = expr

        logger.info(f"Unfurling variant quality histograms from {data_type}...")
        # Histograms to export are:
        # gq_hist_alt, gq_hist_all, dp_hist_alt, dp_hist_all, ab_hist_alt
        # We previously dropped:
        # _n_smaller for all hists
        # _bin_edges for all hists
        # _n_larger for all hists EXCEPT DP hists
        for hist in HISTS:
            hist_dict = {
                f"{hist}_bin_freq_{data_type}": hl.delimit(
                    ht[data_type].histograms.qual_hists[hist].bin_freq, delimiter="|"
                ),
            }
            expr_dict.update(hist_dict)

            if "dp" in hist:
                expr_dict.update(
                    {
                        f"{hist}_n_larger_{data_type}": (
                            ht[data_type].histograms.qual_hists[hist].n_larger
                        )
                    },
                )

    logger.info(
        "Unfurling contingency table test results of exomes and genomes freq"
        " comparison..."
    )
    contingency_idx = hl.eval(ht.joint_globals.freq_index_dict)
    for k, i in contingency_idx.items():
        for f in ht.freq_comparison_stats.contingency_table_test[0].keys():
            key = f"CTT_{f}_{k}"
            expr = ht.freq_comparison_stats.contingency_table_test[i][f]
            expr_dict[key] = expr

    logger.info(
        "Unfurling Cochran-Mantel-Haenszel test results of exomes and genomes freq"
        " comparison..."
    )
    expr_dict["CMH_chisq"] = ht.freq_comparison_stats.cochran_mantel_haenszel_test.chisq
    expr_dict["CMH_p_value"] = (
        ht.freq_comparison_stats.cochran_mantel_haenszel_test.p_value
    )
    return hl.struct(**expr_dict)


def prepare_vcf_header_dict(
    ht: hl.Table,
    pops: List[str] = POPS,
    faf_pops: Dict[str, List[str]] = FAF_POPS,
    sexes: List[str] = SEXES,
) -> Dict[str, Dict[str, str]]:
    """
    Prepare VCF header dictionary.

    :param ht: Input Table
    :param pops: Dict of sample global genetic ancestry names for the gnomAD data type.
        Default is POPS.
    :param faf_pops: Dict with gnomAD version (keys) and faf genentic ancestry group
        names (values). Default is FAF_POPS.
    :param sexes: gnomAD sample sexes used in VCF export. Default is SEXES.
    :return: Prepared VCF header dictionary
    """
    vcf_info_dict = {}
    vcf_info_dict.update(JOINT_REGION_FLAGS_INFO_DICT)
    pop_names = {
        pop: POP_NAMES[pop] if pop != "remaining" else "Remaining individuals"
        for pop in POPS
    }
    for data_type in ["exomes", "genomes", "joint"]:
        description_text = f" in {data_type} subset"  # TODO: do we call it subset?
        logger.info("Preparing freq VCF header for %s subset...", data_type)
        if data_type == "exomes":
            pops_to_use = pops
            pop_names = pop_names.copy()
        else:
            pops_to_use = pops + ["ami"]
            pop_names.update({"ami": "Amish"})
        freq_label_groups = create_label_groups(pops=pops_to_use, sexes=sexes)
        for label_group in freq_label_groups:
            vcf_info_dict.update(
                make_info_dict(
                    prefix=data_type,
                    prefix_before_metric=False,
                    pop_names=pop_names,
                    label_groups=label_group,
                    description_text=description_text,
                    callstats=True,
                )
            )
        logger.info("Preparing faf VCF header for %s subset...", data_type)
        if data_type == "exomes" or data_type == "joint":
            faf_pops_version = "v4"
        else:
            faf_pops_version = "v3"
        faf_pops_to_use = faf_pops[faf_pops_version]
        faf_pop_names = {pop: POP_NAMES[pop] for pop in faf_pops_to_use}
        faf_label_groups = create_label_groups(
            pops=faf_pops_to_use, sexes=SEXES, all_groups=["adj"]
        )
        for label_group in faf_label_groups:
            vcf_info_dict.update(
                make_info_dict(
                    prefix=data_type,
                    prefix_before_metric=False,
                    pop_names=faf_pop_names,
                    label_groups=label_group,
                    faf=True,
                    description_text=description_text,
                )
            )
        logger.info(
            "Preparing grpmax and fafmax VCF header for %s subset...", data_type
        )
        vcf_info_dict.update(
            make_info_dict(
                suffix=data_type,
                pop_names=pop_names,
                grpmax=True,
                description_text=description_text,
            )
        )
        vcf_info_dict.update(
            make_info_dict(
                suffix=data_type,
                fafmax=True,
                description_text=description_text,
            )
        )

        logger.info("Preparing age histograms VCF header for %s subset...", data_type)
        vcf_info_dict.update(
            make_info_dict(
                suffix=data_type,
                bin_edges=make_hist_bin_edges_expr(ht, ann_with_hists=data_type),
                age_hist_distribution=hl.eval(
                    f"ht.{data_type}_globals.age_distribution)"
                ),
                description_text=description_text,
            ),
        )

        logger.info(
            "Preparing variant quality histograms VCF header for %s subset...",
            data_type,
        )
        vcf_info_dict.update(
            make_hist_dict(
                make_hist_bin_edges_expr(ht, ann_with_hists=data_type),
                adj=True,
                drop_n_smaller_larger=True,
                suffix=data_type,
                description_text=description_text,
            )
        )

    pops_ctt = pops + ["ami"]
    ctt_label_groups = create_label_groups(pops=pops_ctt, sexes=sexes)
    for label_group in ctt_label_groups:
        vcf_info_dict.update(
            make_info_dict(
                freq_ctt=True,
                label_groups=label_group,
            )
        )
    vcf_info_dict.update(
        make_info_dict(
            freq_cmh=True,
        )
    )

    # Adjust keys to remove adj tags before exporting to VCF.
    new_vcf_info_dict = {i.replace("_adj", ""): j for i, j in vcf_info_dict.items()}

    vcf_header_dict = {
        "info": new_vcf_info_dict,
    }

    return vcf_header_dict


def prepare_ht_for_export(
    ht: hl.Table,
    info_fields_to_drop: Optional[List[str]] = None,
) -> hl.Table:
    """
    Format validated HT for export.

    Drop downsamplings frequency stats from info, rearrange info, and make sure fields
    are VCF compatible.

    :param ht: Input joint release HT.
    :param info_fields_to_drop: List of info fields to drop from the info struct.
    :return: Formatted HT.
    """
    # Select relevant fields for VCF export
    ht = ht.select("info")

    if info_fields_to_drop is None:
        info_fields_to_drop = []

    logger.info("Add age_histogram bin edges to info fields to drop...")
    for data_type in ["exomes", "genomes", "joint"]:
        info_fields_to_drop.extend(
            [
                f"age_hist_het_bin_edges_{data_type}",
                f"age_hist_hom_bin_edges_{data_type}",
            ]
        )

    logger.info(
        "Dropping the following fields from info struct: %s...",
        pprint(info_fields_to_drop),
    )
    ht = ht.annotate(info=ht.info.drop(*info_fields_to_drop))

    logger.info("Dropping '_adj' from info fields...")
    row_annots = list(ht.info)
    new_row_annots = [x.replace("_adj", "") for x in row_annots]
    info_annot_mapping = dict(
        zip(new_row_annots, [ht.info[f"{x}"] for x in row_annots])
    )
    ht = ht.transmute(info=hl.struct(**info_annot_mapping))

    logger.info("Adjusting VCF incompatible types...")
    # The Table is already split so there are no annotations that need to be
    # pipe delimited.
    ht = adjust_vcf_incompatible_types(ht, pipe_delimited_annotations=[])

    return ht


def check_vcf_field(
    ht: hl.Table,
    header_dict: Dict[str, Dict[str, str]],
) -> bool:
    """
    Check that all VCF fields and descriptions are present in input Table and VCF header dictionary.

    :param ht: Input Table to be exported to VCF.
    :param header_dict: VCF header dictionary.
    :return: Boolean with whether all expected fields and descriptions are present.
    """
    missing_fields = []
    missing_descriptions = []
    annots = list(ht.info)

    for field in annots:
        try:
            description = header_dict["info"][field]
            if len(description) == 0:
                logger.warning(
                    "%s in info field has empty description in VCF header!", field
                )
                missing_descriptions.append(field)
        except KeyError:
            (logger.warning("%s in info field does not exist in VCF header!", field))
            missing_fields.append(field)

    if len(missing_fields) != 0 or len(missing_descriptions) != 0:
        logger.error(
            "Some fields are either missing or missing descriptions in the VCF header!"
            " Please reconcile."
        )
        logger.error("Missing fields: %s", missing_fields)
        logger.error("Missing descriptions: %s", missing_descriptions)
        return False

    logger.info("Passed VCF fields check!")
    return True


def main(args):
    """Export joint Table to VCF."""
    hl.init(
        log="/export_joint_vcf.log",
        default_reference="GRCh38",
        tmp_dir="gs://gnomad-tmp-30day",
    )

    test = args.test
    contig = args.contig
    data_type = "joint"

    ht = release_sites(data_type=data_type, test=test).ht()

    if contig and test:
        raise ValueError(
            "Test argument cannot be used with contig argument as test filters"
            " to chr20, X, and Y."
        )

    # if test:
    #     logger.info("Filter to PCSK9: 1:55039447-55064852 for testing...")
    #     ht = hl.filter_intervals(
    #         ht,
    #         [
    #             hl.parse_locus_interval(
    #                 "chr1:55039447-55064852", reference_genome="GRCh38"
    #             )
    #         ],
    #     )
    if contig:
        logger.info(f"Filtering to {contig}...")
        ht = hl.filter_intervals(
            ht, [hl.parse_locus_interval(contig, reference_genome="GRCh38")]
        )
    logger.info("Preparing info fields...")
    ht = ht.annotate(info=prepare_info_fields(ht))
    if args.validate_release_ht:
        logger.info(
            "Checking globals for retired terms and checking their associated row"
            " annotation lengths..."
        )
        check_globals_for_retired_terms(ht)
        pprint_global_anns(ht)

        for data_type in ["exomes", "genomes", "joint"]:
            logger.info(
                "Checking global and row annotation lengths for %s...", data_type
            )
            check_global_and_row_annot_lengths(
                ht,
                row_to_globals_check=LEN_COMP_GLOBAL_ROWS,
                row_struct=data_type,
            )
        # Checking only the missingness.
        validate_release_t(
            ht,
            verbose=args.verbose,
            delimiter="_",
            variant_filter_field="",
            problematic_regions=JOINT_REGION_FLAG_FIELDS,
            summarize_variants_check=True,
            filters_check=False,
            raw_adj_check=False,
            subset_freq_check=False,
            samples_sum_check=False,
            sex_chr_check=True,
            missingness_check=True,
        )

    logger.info("Preparing VCF header dictionary...")
    header_dict = prepare_vcf_header_dict(ht)
    logger.info("Preparing HT for export...")
    ht = prepare_ht_for_export(ht)

    logger.info("Running check on VCF fields and info dict...")
    if not check_vcf_field(ht, header_dict):
        raise ValueError("Did not pass VCF field check")
    output_path = (
        f"{qc_temp_prefix(data_type=data_type)}gnomad.{data_type}.test{'.chr'+contig if contig else ''}.vcf.bgz"
        if test
        else release_vcf_path(contig=contig, data_type=data_type)
    )
    # Match header order to info field order
    logger.info("Matching header order to info field order...")
    ordered_vcf_info_dict = {
        f: header_dict["info"][f] for f in list(ht.info) if f in header_dict["info"]
    }
    header_dict.update({"info": ordered_vcf_info_dict})

    pprint(header_dict)

    if args.prepare_vcf_header_only:
        logger.info("Writing VCF header dict...")
        with hl.hadoop_open(
            release_header_path(test=test, data_type=data_type), "wb"
        ) as p:
            pickle.dump(header_dict, p, protocol=pickle.HIGHEST_PROTOCOL)

    if args.export_vcf:
        logger.info("Exporting VCF...")
        export_reference = build_vcf_export_reference("gnomAD_GRCh38", keep_chrM=False)
        hl.export_vcf(
            rekey_new_reference(ht, export_reference),
            output_path,
            metadata=header_dict,
            tabix=True,
        )


def get_script_argument_parser() -> argparse.ArgumentParser:
    """Get script argument parser."""
    parser = argparse.ArgumentParser()
    parser.add_argument(
        "--test",
        help="Export only the PCSK9 region for testing.",
        action="store_true",
    )
    parser.add_argument(
        "--contig",
        help="Export only the specified contig.",
        type=str,
    )
    parser.add_argument(
        "--validate-release-ht",
        help="Validate release HT.",
        action="store_true",
    )
    parser.add_argument(
        "--verbose",
        help="Log successes in addition to failures during validation.",
        action="store_true",
    )
    parser.add_argument(
        "--prepare-vcf-header-only",
        help="Prepare VCF header only.",
        action="store_true",
    )
    parser.add_argument(
        "--export-vcf",
        help="Export VCF.",
        action="store_true",
    )
    return parser


if __name__ == "__main__":
    parser = get_script_argument_parser()
    main(parser.parse_args())<|MERGE_RESOLUTION|>--- conflicted
+++ resolved
@@ -45,24 +45,11 @@
 logger = logging.getLogger("export_joint_vcf")
 logger.setLevel(logging.INFO)
 
-<<<<<<< HEAD
-# VCF INFO fields to reorder.
-VCF_INFO_REORDER = [
-    "AC",
-    "AN",
-    "AF",
-    "grpmax",
-    "fafmax_faf95_max",
-    "fafmax_faf95_max_gen_anc",
-]
-
 LEN_COMP_GLOBAL_ROWS = {
     "freq": ["freq_meta", "freq_index_dict", "freq_meta_sample_count"],
     "faf": ["faf_meta", "faf_index_dict"],
 }
 
-=======
->>>>>>> 7ee7181f
 # Exomes and genomes use the same pops for v4
 POPS = deepcopy(POPS["v4"])
 
