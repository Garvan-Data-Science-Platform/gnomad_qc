"""Script to export joint release Table to VCF."""
import argparse
import logging
import pickle
from copy import deepcopy
from pprint import pprint
from typing import Dict, List, Optional

import hail as hl
from gnomad.assessment.validity_checks import (
    check_global_and_row_annot_lengths,
    pprint_global_anns,
    validate_release_t,
)
from gnomad.resources.grch38.gnomad import POPS
from gnomad.sample_qc.ancestry import POP_NAMES
from gnomad.utils.vcf import (
    FAF_POPS,
    HISTS,
    JOINT_REGION_FLAG_FIELDS,
    JOINT_REGION_FLAGS_INFO_DICT,
    SEXES,
    adjust_vcf_incompatible_types,
    build_vcf_export_reference,
    create_label_groups,
    make_hist_bin_edges_expr,
    make_hist_dict,
    make_info_dict,
    rekey_new_reference,
)

from gnomad_qc.v4.create_release.validate_and_export_vcf import (
    check_globals_for_retired_terms,
)
from gnomad_qc.v4.resources.basics import qc_temp_prefix
from gnomad_qc.v4.resources.release import (
    release_header_path,
    release_sites,
    release_vcf_path,
    validated_release_ht,
)

logging.basicConfig(format="%(levelname)s (%(name)s %(lineno)s): %(message)s")
logger = logging.getLogger("export_joint_vcf")
logger.setLevel(logging.INFO)

LEN_COMP_GLOBAL_ROWS = {
    "freq": ["freq_meta", "freq_index_dict", "freq_meta_sample_count"],
    "faf": ["faf_meta", "faf_index_dict"],
}

# Exomes and genomes use the same pops for v4
POPS = deepcopy(POPS["v4"])


<<<<<<< HEAD
def prepare_ht_per_data_type(ht: hl.Table, data_type: str) -> hl.Table:
    """
    Prepare HT per data type for export.

    :param ht: Input joint release HT.
    :param data_type: Data type to prepare HT for.
    :return: Prepared HT.
    """
    allele_info = hl.struct(allele_type="", n_alt_alleles=1)
    ht = ht.annotate(filters=hl.empty_set(hl.tstr), allele_info=allele_info)
    if data_type == "joint":
        ht_temp = ht.select(
            data_type,
            "region_flags",
            "allele_info",
            "freq_comparison_stats",
        )
    else:
        ht_temp = ht.select(data_type, "region_flags", "allele_info")

    ht_temp = ht_temp.select_globals(f"{data_type}_globals")
    ht_temp = ht_temp.annotate_globals(**ht_temp[f"{data_type}_globals"])
    ht_temp = ht_temp.annotate(**ht_temp[data_type])
    ht_temp = ht_temp.drop(data_type, f"{data_type}_globals")
    ht_temp = ht_temp.checkpoint(
        hl.utils.new_temp_file(f"{data_type}_in_release_validated", "ht")
    )
    info_dict = prepare_info_dict_validate(ht_temp, include_allele_info=True)
    if data_type == "joint":
        info_dict.update(unfurl_freq_comparison_stats(ht_temp))

    ht_temp = ht_temp.annotate(info=hl.struct(**info_dict))

    return ht_temp


def prepare_info_dict_validate(
    ht: hl.Table, include_allele_info: bool = False
) -> Dict[str, hl.expr.Expression]:
    """
    Prepare info fields on selected data type for validation.

    :param ht: Input Table.
    :param include_allele_info: Whether to include allele info fields.
    :return: Dictionary of info fields.
    """
    expr_dict = {}

    logger.info("Unfurling region flags...")
    for f in JOINT_REGION_FLAG_FIELDS:
        expr_dict[f] = ht.region_flags[f]

    if include_allele_info:
        expr_dict["allele_type"] = ht.allele_info.allele_type
        expr_dict["n_alt_alleles"] = ht.allele_info.n_alt_alleles

    for annotation in ["freq", "faf"]:
        annotation_idx = hl.eval(ht[f"{annotation}_index_dict"])
        logger.info(f"Unfurling {annotation} data...")
        for k, i in annotation_idx.items():
            for f in ht[annotation][0].keys():
                key = f"{f if f != 'homozygote_count' else 'nhomalt'}_{k}"
                expr = ht[annotation][i][f]
                expr_dict[key] = expr

    logger.info("Unfurling grpmax data...")
    grpmax_idx = ht.grpmax
    grpmax_dict = {"grpmax": grpmax_idx.gen_anc}
    for f in [field for field in grpmax_idx._fields if field != "gen_anc"]:
        key = f"{f if f != 'homozygote_count' else 'nhomalt'}_grpmax"
        grpmax_dict[key] = grpmax_idx[f]
    expr_dict.update(grpmax_dict)

    logger.info("Unfurling fafmax data...")
    fafmax_idx = ht.fafmax
    fafmax_dict = {f"fafmax_{f}": fafmax_idx[f] for f in fafmax_idx.keys()}
    expr_dict.update(fafmax_dict)

    logger.info("Unfurling age hists...")
    age_hist_idx = ht.histograms.age_hists
    age_hists = ["age_hist_het", "age_hist_hom"]
    for hist in age_hists:
        for f in age_hist_idx[hist].keys():
            key = f"{hist}_{f}"
            expr = (
                hl.delimit(age_hist_idx[hist][f], delimiter="|")
                if "bin" in f
                else age_hist_idx[hist][f]
            )
            expr_dict[key] = expr

    logger.info("Unfurling variant quality histograms...")
    for hist in HISTS:
        hist_dict = {
            f"{hist}_bin_freq": hl.delimit(
                ht.histograms.qual_hists[hist].bin_freq, delimiter="|"
            ),
        }
        expr_dict.update(hist_dict)

        if "dp" in hist:
            expr_dict.update(
                {f"{hist}_n_larger": ht.histograms.qual_hists[hist].n_larger},
            )

    return expr_dict


def unfurl_freq_comparison_stats(
    ht: hl.Table, nest_ann: Optional[str] = None
) -> hl.expr.StructExpression:
    """
    Unfurl freq comparison stats from Table to a flat expression.

    :param ht: Table with freq comparison stats.
    :param nest_ann: Annotation to nest the freq comparison stats under.
    :return: StructExpression containing variant annotations and their corresponding
        expressions and updated entries.
    """
    expr_dict = {}
    logger.info("Unfurling contingency table test results...")
    if nest_ann:
        contingency_idx = hl.eval(ht[nest_ann].freq_index_dict)
    else:
        contingency_idx = hl.eval(ht.freq_index_dict)
    for k, i in contingency_idx.items():
        for f in ht.freq_comparison_stats.contingency_table_test[0].keys():
            key = f"CTT_{f}_{k}"
            expr = ht.freq_comparison_stats.contingency_table_test[i][f]
            expr_dict[key] = expr
    logger.info("Unfurling Cochran-Mantel-Haenszel test results...")
    expr_dict["CMH_chisq"] = ht.freq_comparison_stats.cochran_mantel_haenszel_test.chisq
    expr_dict["CMH_p_value"] = (
        ht.freq_comparison_stats.cochran_mantel_haenszel_test.p_value
    )
    return hl.struct(**expr_dict)


def prepare_info_fields(ht: hl.Table) -> hl.expr.StructExpression:
=======
def unfurl_freq_comparison_stats(
    ht: hl.Table, nested_ann: Optional[str] = None
) -> Dict[str, hl.expr.Expression]:
>>>>>>> 87839a07
    """
    Unfurl freq comparison stats from Table to a flat expression.

    :param ht: Table with freq comparison stats.
    :param nested_ann: Annotation to nest the freq comparison stats under.
    :return: Dictionary of expressions with the unfurled freq comparison stats.
    """
    expr_dict = {}
    logger.info("Unfurling contingency table test results...")
    if nested_ann:
        contingency_idx = hl.eval(ht[nested_ann].freq_index_dict)
    else:
        contingency_idx = hl.eval(ht.freq_index_dict)
    for k, i in contingency_idx.items():
        for f in ht.freq_comparison_stats.contingency_table_test[0].keys():
            key = f"CTT_{f}_{k}"
            expr = ht.freq_comparison_stats.contingency_table_test[i][f]
            expr_dict[key] = expr
    logger.info("Unfurling Cochran-Mantel-Haenszel test results...")
    expr_dict["CMH_chisq"] = ht.freq_comparison_stats.cochran_mantel_haenszel_test.chisq
    expr_dict["CMH_p_value"] = (
        ht.freq_comparison_stats.cochran_mantel_haenszel_test.p_value
    )
    return expr_dict


def prepare_info_dict(
    ht: hl.Table,
    data_type: Optional[str] = None,
    include_allele_info: bool = False,
) -> Dict[str, hl.expr.Expression]:
    """
    Unfurl nested annotations in a Table to a dictionary of expressions.

    :param ht: Table with nested annotations
    :param data_type: Data type to prepare info fields for.
    :param include_allele_info: Whether to include allele info fields.
    :return: StructExpression containing variant annotations and their corresponding
        expressions and updated entries
    """
    expr_dict = {}

    logger.info("Unfurling region flags...")
    for f in JOINT_REGION_FLAG_FIELDS:
        expr_dict[f] = ht.region_flags[f]

    if include_allele_info:
        expr_dict["allele_type"] = ht.allele_info.allele_type
        expr_dict["n_alt_alleles"] = ht.allele_info.n_alt_alleles

    for annotation in ["freq", "faf"]:
        if data_type is not None:
            annotation_globals_idx = hl.eval(
                ht[f"{data_type}_globals"][f"{annotation}_index_dict"]
            )
            annotation_idx = ht[f"{data_type}"][f"{annotation}"]
        else:
            annotation_globals_idx = hl.eval(ht[f"{annotation}_index_dict"])
            annotation_idx = ht[annotation]

        logger.info(f"Unfurling {annotation} data...")
        for k, i in annotation_globals_idx.items():
            for f in annotation_idx[0].keys():
                key = f"{f if f != 'homozygote_count' else 'nhomalt'}"
                if data_type is not None:
                    key += f"_{data_type}_{k}"
                    expr_dict[key] = ht[f"{data_type}"][annotation][i][f]
                else:
                    key += f"_{k}"
                    expr_dict[key] = ht[annotation][i][f]

    logger.info("Unfurling grpmax data...")
    if data_type is not None:
        grpmax_idx = ht[f"{data_type}"].grpmax
        grpmax_dict = {"grpmax_" + data_type: grpmax_idx.gen_anc}
    else:
        grpmax_idx = ht.grpmax
        grpmax_dict = {"grpmax": grpmax_idx.gen_anc}

    for f in [field for field in grpmax_idx._fields if field != "gen_anc"]:
        key = f"{f if f != 'homozygote_count' else 'nhomalt'}"
        if data_type is not None:
            key += f"_grpmax_{data_type}"
        else:
            key += "_grpmax"
        grpmax_dict[key] = grpmax_idx[f]
    expr_dict.update(grpmax_dict)

    logger.info("Unfurling fafmax data...")
    if data_type is not None:
        fafmax_idx = ht[f"{data_type}"].fafmax
        fafmax_dict = {
            f"fafmax_{f}_{data_type}": fafmax_idx[f] for f in fafmax_idx.keys()
        }
    else:
        fafmax_idx = ht.fafmax
        fafmax_dict = {f"fafmax_{f}": fafmax_idx[f] for f in fafmax_idx.keys()}
    expr_dict.update(fafmax_dict)

    logger.info("Unfurling age hists...")
    if data_type is not None:
        age_hist_idx = ht[f"{data_type}"].histograms.age_hists
    else:
        age_hist_idx = ht.histograms.age_hists

    age_hists = ["age_hist_het", "age_hist_hom"]
    for hist in age_hists:
        for f in age_hist_idx[hist].keys():
            key = f"{hist}_{f}"
            if data_type is not None:
                key += f"_{data_type}"
            expr_dict[key] = (
                hl.delimit(age_hist_idx[hist][f], delimiter="|")
                if "bin" in f
                else age_hist_idx[hist][f]
            )

    logger.info("Unfurling variant quality histograms...")
    if data_type is not None:
        histograms_idx = ht[data_type].histograms
    else:
        histograms_idx = ht.histograms
    for hist in HISTS:
        key = f"{hist}_bin_freq"
        if data_type is not None:
            key += f"_{data_type}"
        hist_dict = {
            key: hl.delimit(histograms_idx.qual_hists[hist].bin_freq, delimiter="|"),
        }
        expr_dict.update(hist_dict)

        if "dp" in hist:
            if data_type is not None:
                key = f"{hist}_n_larger_{data_type}"
            else:
                key = f"{hist}_n_larger"

            expr_dict.update(
                {key: histograms_idx.qual_hists[hist].n_larger},
            )

    return expr_dict


def prepare_vcf_header_dict(
    ht: hl.Table,
    pops: List[str] = POPS,
    faf_pops: Dict[str, List[str]] = FAF_POPS,
    sexes: List[str] = SEXES,
) -> Dict[str, Dict[str, str]]:
    """
    Prepare VCF header dictionary.

    :param ht: Input Table.
    :param pops: Dict of sample global genetic ancestry names for the gnomAD data type.
        Default is POPS.
    :param faf_pops: Dict with gnomAD version (keys) and faf genentic ancestry group
        names (values). Default is FAF_POPS.
    :param sexes: gnomAD sample sexes used in VCF export. Default is SEXES.
    :return: Prepared VCF header dictionary
    """
    vcf_info_dict = {}
    vcf_info_dict.update(JOINT_REGION_FLAGS_INFO_DICT)
    pop_names = {
        pop: POP_NAMES[pop] if pop != "remaining" else "Remaining individuals"
        for pop in POPS
    }
    for data_type in ["exomes", "genomes", "joint"]:
        description_text = f" in {data_type} subset"  # TODO: do we call it subset?
        logger.info("Preparing freq VCF header for %s subset...", data_type)
        if data_type == "exomes":
            pops_to_use = pops
            pop_names = pop_names.copy()
        else:
            pops_to_use = pops + ["ami"]
            pop_names.update({"ami": "Amish"})
        freq_label_groups = create_label_groups(pops=pops_to_use, sexes=sexes)
        for label_group in freq_label_groups:
            vcf_info_dict.update(
                make_info_dict(
                    prefix=data_type,
                    prefix_before_metric=False,
                    pop_names=pop_names,
                    label_groups=label_group,
                    description_text=description_text,
                    callstats=True,
                )
            )
        logger.info("Preparing faf VCF header for %s subset...", data_type)
        if data_type == "exomes" or data_type == "joint":
            faf_pops_version = "v4"
        else:
            faf_pops_version = "v3"
        faf_pops_to_use = faf_pops[faf_pops_version]
        faf_pop_names = {pop: POP_NAMES[pop] for pop in faf_pops_to_use}
        faf_label_groups = create_label_groups(
            pops=faf_pops_to_use, sexes=SEXES, all_groups=["adj"]
        )
        for label_group in faf_label_groups:
            vcf_info_dict.update(
                make_info_dict(
                    prefix=data_type,
                    prefix_before_metric=False,
                    pop_names=faf_pop_names,
                    label_groups=label_group,
                    faf=True,
                    description_text=description_text,
                )
            )
        logger.info(
            "Preparing grpmax and fafmax VCF header for %s subset...", data_type
        )
        vcf_info_dict.update(
            make_info_dict(
                suffix=data_type,
                pop_names=pop_names,
                grpmax=True,
                description_text=description_text,
            )
        )
        vcf_info_dict.update(
            make_info_dict(
                suffix=data_type,
                fafmax=True,
                description_text=description_text,
            )
        )

        logger.info("Preparing age histograms VCF header for %s subset...", data_type)
        vcf_info_dict.update(
            make_info_dict(
                suffix=data_type,
                bin_edges=make_hist_bin_edges_expr(ht, ann_with_hists=data_type),
                age_hist_distribution=hl.eval(
                    f"ht.{data_type}_globals.age_distribution)"
                ),
                description_text=description_text,
            ),
        )

        logger.info(
            "Preparing variant quality histograms VCF header for %s subset...",
            data_type,
        )
        vcf_info_dict.update(
            make_hist_dict(
                make_hist_bin_edges_expr(ht, ann_with_hists=data_type),
                adj=True,
                drop_n_smaller_larger=True,
                suffix=data_type,
                description_text=description_text,
            )
        )

    pops_ctt = pops + ["ami"]
    ctt_label_groups = create_label_groups(pops=pops_ctt, sexes=sexes)
    for label_group in ctt_label_groups:
        vcf_info_dict.update(
            make_info_dict(
                freq_ctt=True,
                label_groups=label_group,
            )
        )
    vcf_info_dict.update(
        make_info_dict(
            freq_cmh=True,
        )
    )

    # Adjust keys to remove adj tags before exporting to VCF.
    new_vcf_info_dict = {i.replace("_adj", ""): j for i, j in vcf_info_dict.items()}

    vcf_header_dict = {
        "info": new_vcf_info_dict,
    }

    return vcf_header_dict


def prepare_ht_for_export(
    ht: hl.Table,
    info_fields_to_drop: Optional[List[str]] = None,
) -> hl.Table:
    """
    Format table for export to VCF.

    Rearrange info, and make sure fields
    are VCF compatible.
    :param ht: Input joint release HT.
    :param info_fields_to_drop: List of info fields to drop from the info struct.
    :return: Formatted HT.
    """
    logger.info("Preparing info fields...")
    info_dict_ensemble = {}
    for data_type in ["exomes", "genomes", "joint"]:
        info_dict = prepare_info_dict(ht, data_type=data_type)
        info_dict_ensemble.update(info_dict)
    info_dict_ensemble.update(
        unfurl_freq_comparison_stats(ht, nested_ann="joint_globals")
    )
    ht = ht.annotate(info=hl.struct(**info_dict_ensemble))
    ht = ht.select("info")

    if info_fields_to_drop is None:
        info_fields_to_drop = []

    logger.info("Add age_histogram bin edges to info fields to drop...")
    for data_type in ["exomes", "genomes", "joint"]:
        info_fields_to_drop.extend(
            [
                f"age_hist_het_bin_edges_{data_type}",
                f"age_hist_hom_bin_edges_{data_type}",
            ]
        )

    logger.info(
        "Dropping the following fields from info struct: %s...",
        pprint(info_fields_to_drop),
    )
    ht = ht.annotate(info=ht.info.drop(*info_fields_to_drop))

    logger.info("Dropping '_adj' from info fields...")
    row_annots = list(ht.info)
    new_row_annots = [x.replace("_adj", "") for x in row_annots]
    info_annot_mapping = dict(
        zip(new_row_annots, [ht.info[f"{x}"] for x in row_annots])
    )
    ht = ht.transmute(info=hl.struct(**info_annot_mapping))

    logger.info("Adjusting VCF incompatible types...")
    # The Table is already split so there are no annotations that need to be
    # pipe delimited.
    ht = adjust_vcf_incompatible_types(ht, pipe_delimited_annotations=[])

    return ht


def check_vcf_field(
    ht: hl.Table,
    header_dict: Dict[str, Dict[str, str]],
) -> bool:
    """
    Check that all VCF fields and descriptions are present in input Table and VCF header dictionary.

    :param ht: Input Table to be exported to VCF.
    :param header_dict: VCF header dictionary.
    :return: Boolean with whether all expected fields and descriptions are present.
    """
    missing_fields = []
    missing_descriptions = []
    annots = list(ht.info)

    for field in annots:
        try:
            description = header_dict["info"][field]
            if len(description) == 0:
                logger.warning(
                    "%s in info field has empty description in VCF header!", field
                )
                missing_descriptions.append(field)
        except KeyError:
            (logger.warning("%s in info field does not exist in VCF header!", field))
            missing_fields.append(field)

    if len(missing_fields) != 0 or len(missing_descriptions) != 0:
        logger.error(
            "Some fields are either missing or missing descriptions in the VCF header!"
            " Please reconcile."
        )
        logger.error("Missing fields: %s", missing_fields)
        logger.error("Missing descriptions: %s", missing_descriptions)
        return False

    logger.info("Passed VCF fields check!")
    return True


def main(args):
    """Export joint Table to VCF."""
    hl.init(
        log="/export_joint_vcf.log",
        default_reference="GRCh38",
        tmp_dir="gs://gnomad-tmp-30day",
    )

    test = args.test
    contig = args.contig
    data_type = "joint"

    ht = release_sites(data_type=data_type, test=test).ht()

    if contig and test:
        raise ValueError(
            "Test argument cannot be used with contig argument as test filters"
            " to chr20, X, and Y."
        )

    if contig:
        logger.info(f"Filtering to {contig}...")
        ht = hl.filter_intervals(
            ht, [hl.parse_locus_interval(contig, reference_genome="GRCh38")]
        )
<<<<<<< HEAD
    logger.info("Preparing info fields...")
    ht = ht.annotate(info=prepare_info_fields(ht))
    if args.validate_release_ht:
        for data_type in ["exomes", "genomes", "joint"]:
            ht_temp = prepare_ht_per_data_type(ht, data_type)
            # empty allele_info field
            allele_info = hl.struct(allele_type="", n_alt_alleles=hl.int32())
            ht_temp = ht_temp.annotate(
                filters=hl.empty_set(hl.tstr), allele_info=allele_info
            )
            ht_temp = ht_temp.checkpoint(
                hl.utils.new_temp_file(f"{data_type}_in_release_validated", "ht")
            )
            logger.info(
                "Checking globals for retired terms and checking their associated row"
                " annotation lengths..."
            )
            check_globals_for_retired_terms(ht)
            pprint_global_anns(ht)
            logger.info(
                "Checking global and row annotation lengths for %s...", data_type
            )
            check_global_and_row_annot_lengths(
                ht_temp,
                row_to_globals_check=LEN_COMP_GLOBAL_ROWS,
            )
            # Checking only the missingness.
            validate_release_t(
                ht_temp,
                pops=POPS,
                verbose=args.verbose,
                delimiter="_",
                variant_filter_field="",
                problematic_regions=JOINT_REGION_FLAG_FIELDS,
                subset_freq_check=False,
            )

=======
>>>>>>> 87839a07
    logger.info("Preparing VCF header dictionary...")
    header_dict = prepare_vcf_header_dict(ht)
    logger.info("Preparing HT for export...")
    ht = prepare_ht_for_export(ht)

    logger.info("Running check on VCF fields and info dict...")
    if not check_vcf_field(ht, header_dict):
        raise ValueError("Did not pass VCF field check")
    output_path = (
        f"{qc_temp_prefix(data_type=data_type)}gnomad.{data_type}.test{'.chr'+contig if contig else ''}.vcf.bgz"
        if test
        else release_vcf_path(contig=contig, data_type=data_type)
    )
    # Match header order to info field order
    logger.info("Matching header order to info field order...")
    ordered_vcf_info_dict = {
        f: header_dict["info"][f] for f in list(ht.info) if f in header_dict["info"]
    }
    header_dict.update({"info": ordered_vcf_info_dict})
    pprint(header_dict)

    if args.output_vcf_header:
        logger.info("Writing VCF header dict...")
        with hl.hadoop_open(
            release_header_path(test=test, data_type=data_type), "wb"
        ) as p:
            pickle.dump(header_dict, p, protocol=pickle.HIGHEST_PROTOCOL)

    if args.export_vcf:
        logger.info("Exporting VCF...")
        export_reference = build_vcf_export_reference("gnomAD_GRCh38", keep_chrM=False)
        hl.export_vcf(
            rekey_new_reference(ht, export_reference),
            output_path,
            metadata=header_dict,
            tabix=True,
        )


def get_script_argument_parser() -> argparse.ArgumentParser:
    """Get script argument parser."""
    parser = argparse.ArgumentParser()
    parser.add_argument(
        "--test",
        help="Export only the PCSK9 region for testing.",
        action="store_true",
    )
    parser.add_argument(
        "--contig",
        help="Export only the specified contig.",
        type=str,
    )
    parser.add_argument(
<<<<<<< HEAD
        "--validate-release-ht",
        help="Validate release HT.",
        action="store_true",
    )
    parser.add_argument(
        "--verbose",
        help="Log successes in addition to failures during validation.",
        action="store_true",
    )
    parser.add_argument(
        "--prepare-vcf-header-only",
=======
        "--output-vcf-header",
>>>>>>> 87839a07
        help="Prepare VCF header only.",
        action="store_true",
    )
    parser.add_argument(
        "--export-vcf",
        help="Export VCF.",
        action="store_true",
    )
    return parser


if __name__ == "__main__":
    parser = get_script_argument_parser()
    main(parser.parse_args())<|MERGE_RESOLUTION|>--- conflicted
+++ resolved
@@ -53,151 +53,9 @@
 POPS = deepcopy(POPS["v4"])
 
 
-<<<<<<< HEAD
-def prepare_ht_per_data_type(ht: hl.Table, data_type: str) -> hl.Table:
-    """
-    Prepare HT per data type for export.
-
-    :param ht: Input joint release HT.
-    :param data_type: Data type to prepare HT for.
-    :return: Prepared HT.
-    """
-    allele_info = hl.struct(allele_type="", n_alt_alleles=1)
-    ht = ht.annotate(filters=hl.empty_set(hl.tstr), allele_info=allele_info)
-    if data_type == "joint":
-        ht_temp = ht.select(
-            data_type,
-            "region_flags",
-            "allele_info",
-            "freq_comparison_stats",
-        )
-    else:
-        ht_temp = ht.select(data_type, "region_flags", "allele_info")
-
-    ht_temp = ht_temp.select_globals(f"{data_type}_globals")
-    ht_temp = ht_temp.annotate_globals(**ht_temp[f"{data_type}_globals"])
-    ht_temp = ht_temp.annotate(**ht_temp[data_type])
-    ht_temp = ht_temp.drop(data_type, f"{data_type}_globals")
-    ht_temp = ht_temp.checkpoint(
-        hl.utils.new_temp_file(f"{data_type}_in_release_validated", "ht")
-    )
-    info_dict = prepare_info_dict_validate(ht_temp, include_allele_info=True)
-    if data_type == "joint":
-        info_dict.update(unfurl_freq_comparison_stats(ht_temp))
-
-    ht_temp = ht_temp.annotate(info=hl.struct(**info_dict))
-
-    return ht_temp
-
-
-def prepare_info_dict_validate(
-    ht: hl.Table, include_allele_info: bool = False
-) -> Dict[str, hl.expr.Expression]:
-    """
-    Prepare info fields on selected data type for validation.
-
-    :param ht: Input Table.
-    :param include_allele_info: Whether to include allele info fields.
-    :return: Dictionary of info fields.
-    """
-    expr_dict = {}
-
-    logger.info("Unfurling region flags...")
-    for f in JOINT_REGION_FLAG_FIELDS:
-        expr_dict[f] = ht.region_flags[f]
-
-    if include_allele_info:
-        expr_dict["allele_type"] = ht.allele_info.allele_type
-        expr_dict["n_alt_alleles"] = ht.allele_info.n_alt_alleles
-
-    for annotation in ["freq", "faf"]:
-        annotation_idx = hl.eval(ht[f"{annotation}_index_dict"])
-        logger.info(f"Unfurling {annotation} data...")
-        for k, i in annotation_idx.items():
-            for f in ht[annotation][0].keys():
-                key = f"{f if f != 'homozygote_count' else 'nhomalt'}_{k}"
-                expr = ht[annotation][i][f]
-                expr_dict[key] = expr
-
-    logger.info("Unfurling grpmax data...")
-    grpmax_idx = ht.grpmax
-    grpmax_dict = {"grpmax": grpmax_idx.gen_anc}
-    for f in [field for field in grpmax_idx._fields if field != "gen_anc"]:
-        key = f"{f if f != 'homozygote_count' else 'nhomalt'}_grpmax"
-        grpmax_dict[key] = grpmax_idx[f]
-    expr_dict.update(grpmax_dict)
-
-    logger.info("Unfurling fafmax data...")
-    fafmax_idx = ht.fafmax
-    fafmax_dict = {f"fafmax_{f}": fafmax_idx[f] for f in fafmax_idx.keys()}
-    expr_dict.update(fafmax_dict)
-
-    logger.info("Unfurling age hists...")
-    age_hist_idx = ht.histograms.age_hists
-    age_hists = ["age_hist_het", "age_hist_hom"]
-    for hist in age_hists:
-        for f in age_hist_idx[hist].keys():
-            key = f"{hist}_{f}"
-            expr = (
-                hl.delimit(age_hist_idx[hist][f], delimiter="|")
-                if "bin" in f
-                else age_hist_idx[hist][f]
-            )
-            expr_dict[key] = expr
-
-    logger.info("Unfurling variant quality histograms...")
-    for hist in HISTS:
-        hist_dict = {
-            f"{hist}_bin_freq": hl.delimit(
-                ht.histograms.qual_hists[hist].bin_freq, delimiter="|"
-            ),
-        }
-        expr_dict.update(hist_dict)
-
-        if "dp" in hist:
-            expr_dict.update(
-                {f"{hist}_n_larger": ht.histograms.qual_hists[hist].n_larger},
-            )
-
-    return expr_dict
-
-
-def unfurl_freq_comparison_stats(
-    ht: hl.Table, nest_ann: Optional[str] = None
-) -> hl.expr.StructExpression:
-    """
-    Unfurl freq comparison stats from Table to a flat expression.
-
-    :param ht: Table with freq comparison stats.
-    :param nest_ann: Annotation to nest the freq comparison stats under.
-    :return: StructExpression containing variant annotations and their corresponding
-        expressions and updated entries.
-    """
-    expr_dict = {}
-    logger.info("Unfurling contingency table test results...")
-    if nest_ann:
-        contingency_idx = hl.eval(ht[nest_ann].freq_index_dict)
-    else:
-        contingency_idx = hl.eval(ht.freq_index_dict)
-    for k, i in contingency_idx.items():
-        for f in ht.freq_comparison_stats.contingency_table_test[0].keys():
-            key = f"CTT_{f}_{k}"
-            expr = ht.freq_comparison_stats.contingency_table_test[i][f]
-            expr_dict[key] = expr
-    logger.info("Unfurling Cochran-Mantel-Haenszel test results...")
-    expr_dict["CMH_chisq"] = ht.freq_comparison_stats.cochran_mantel_haenszel_test.chisq
-    expr_dict["CMH_p_value"] = (
-        ht.freq_comparison_stats.cochran_mantel_haenszel_test.p_value
-    )
-    return hl.struct(**expr_dict)
-
-
-def prepare_info_fields(ht: hl.Table) -> hl.expr.StructExpression:
-=======
 def unfurl_freq_comparison_stats(
     ht: hl.Table, nested_ann: Optional[str] = None
 ) -> Dict[str, hl.expr.Expression]:
->>>>>>> 87839a07
     """
     Unfurl freq comparison stats from Table to a flat expression.
 
@@ -600,46 +458,6 @@
         ht = hl.filter_intervals(
             ht, [hl.parse_locus_interval(contig, reference_genome="GRCh38")]
         )
-<<<<<<< HEAD
-    logger.info("Preparing info fields...")
-    ht = ht.annotate(info=prepare_info_fields(ht))
-    if args.validate_release_ht:
-        for data_type in ["exomes", "genomes", "joint"]:
-            ht_temp = prepare_ht_per_data_type(ht, data_type)
-            # empty allele_info field
-            allele_info = hl.struct(allele_type="", n_alt_alleles=hl.int32())
-            ht_temp = ht_temp.annotate(
-                filters=hl.empty_set(hl.tstr), allele_info=allele_info
-            )
-            ht_temp = ht_temp.checkpoint(
-                hl.utils.new_temp_file(f"{data_type}_in_release_validated", "ht")
-            )
-            logger.info(
-                "Checking globals for retired terms and checking their associated row"
-                " annotation lengths..."
-            )
-            check_globals_for_retired_terms(ht)
-            pprint_global_anns(ht)
-            logger.info(
-                "Checking global and row annotation lengths for %s...", data_type
-            )
-            check_global_and_row_annot_lengths(
-                ht_temp,
-                row_to_globals_check=LEN_COMP_GLOBAL_ROWS,
-            )
-            # Checking only the missingness.
-            validate_release_t(
-                ht_temp,
-                pops=POPS,
-                verbose=args.verbose,
-                delimiter="_",
-                variant_filter_field="",
-                problematic_regions=JOINT_REGION_FLAG_FIELDS,
-                subset_freq_check=False,
-            )
-
-=======
->>>>>>> 87839a07
     logger.info("Preparing VCF header dictionary...")
     header_dict = prepare_vcf_header_dict(ht)
     logger.info("Preparing HT for export...")
@@ -693,7 +511,6 @@
         type=str,
     )
     parser.add_argument(
-<<<<<<< HEAD
         "--validate-release-ht",
         help="Validate release HT.",
         action="store_true",
@@ -704,10 +521,7 @@
         action="store_true",
     )
     parser.add_argument(
-        "--prepare-vcf-header-only",
-=======
         "--output-vcf-header",
->>>>>>> 87839a07
         help="Prepare VCF header only.",
         action="store_true",
     )
