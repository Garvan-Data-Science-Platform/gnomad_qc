--- conflicted
+++ resolved
@@ -820,21 +820,17 @@
     v4_genome_release_resources = get_v4_genomes_release_resources(
         test=test, overwrite=overwrite
     )
-<<<<<<< HEAD
     v3_hgdp_tgp_meta_ht = v4_genome_release_resources.meta_ht.ht()
     v3_hgdp_tgp_dense_mt = v4_genome_release_resources.dense_mt.mt()
     v3_hgdp_tgp_sites_ht = v4_genome_release_resources.sites_ht.ht()
 
     if test:
-        v3_dense_mt = filter_to_test(v3_hgdp_tgp_dense_mt, gene_on_chrx=gene_on_chrx)
-        v3_sites_ht = filter_to_test(v3_hgdp_tgp_sites_ht, gene_on_chrx=gene_on_chrx)
-=======
-    meta_ht = v4_genome_release_resources.meta_ht.ht()
-    dense_mt = v4_genome_release_resources.dense_mt.mt()
-
-    if test:
-        dense_mt = filter_to_test(dense_mt, gene_on_chrx=gene_on_chrx)
->>>>>>> ae9a7a2b
+        v3_hgdp_tgp_dense_mt = filter_to_test(
+            v3_hgdp_tgp_dense_mt, gene_on_chrx=gene_on_chrx
+        )
+        v3_hgdp_tgp_sites_ht = filter_to_test(
+            v3_hgdp_tgp_sites_ht, gene_on_chrx=gene_on_chrx
+        )
 
     if args.get_related_to_nonsubset:
         res = v4_genome_release_resources.get_related_to_nonsubset
@@ -856,11 +852,7 @@
         res = v4_genome_release_resources.update_annotations
         res.check_resource_existence()
         logger.info("Adding updated sample QC annotations to meta HT...")
-<<<<<<< HEAD
         add_updated_sample_qc_annotations(v3_hgdp_tgp_meta_ht).write(
-=======
-        add_updated_sample_qc_annotations(meta_ht).write(
->>>>>>> ae9a7a2b
             res.updated_meta_ht.path, overwrite=overwrite
         )
 
@@ -871,7 +863,7 @@
             "Calculating and concatenating call stats for samples to be added and "
             "samples to be subtracted from the v3.1.2 release sites HT..."
         )
-        mt = dense_mt.select_globals()
+        mt = v3_hgdp_tgp_dense_mt.select_globals()
         filtered_hts = get_updated_release_samples(res.updated_meta_ht.ht())
         for ht, name in zip(filtered_hts, JOIN_FREQS[1:]):
             freq_ht = get_hgdp_tgp_callstats_for_selected_samples(
@@ -887,7 +879,8 @@
         res.check_resource_existence()
         logger.info("Joining all callstats HTs with the release sites HT...")
         join_release_ht_with_subsets(
-            v3_sites_ht, {n: getattr(res, f"freq_{n}_ht").ht() for n in JOIN_FREQS[1:]}
+            v3_hgdp_tgp_sites_ht,
+            {n: getattr(res, f"freq_{n}_ht").ht() for n in JOIN_FREQS[1:]},
         ).write(res.freq_join_ht.path, overwrite=overwrite)
 
 
