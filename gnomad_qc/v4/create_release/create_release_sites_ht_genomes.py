"""Script to create release sites HT for v4.0 genomes."""

import argparse
import logging
from typing import Dict, List, Optional, Tuple, Union

import hail as hl
from gnomad.utils.annotations import annotate_freq, update_structured_annotations
from gnomad.utils.filtering import filter_arrays_by_meta
from gnomad.utils.slack import slack_notifications
from hail.utils import new_temp_file

from gnomad_qc.resource_utils import (
    PipelineResourceCollection,
    PipelineStepResourceCollection,
)
from gnomad_qc.slack_creds import slack_token
from gnomad_qc.v3.resources.basics import meta as v3_meta
<<<<<<< HEAD
from gnomad_qc.v3.resources.release import hgdp_tgp_subset, hgdp_tgp_subset_annotations
=======
from gnomad_qc.v3.resources.release import (
    hgdp_tgp_subset,
    hgdp_tgp_subset_annotations,
    release_sites,
)
>>>>>>> 3c95a3b3
from gnomad_qc.v3.resources.sample_qc import relatedness as v3_relatedness
from gnomad_qc.v4.resources.annotations import hgdp_tgp_updated_callstats
from gnomad_qc.v4.resources.basics import meta as v4_meta
from gnomad_qc.v4.resources.sample_qc import (
    hgdp_recomputed_freemix,
    hgdp_tgp_duplicated_to_exomes,
    hgdp_tgp_meta_updated,
    hgdp_tgp_pop_outliers,
    hgdp_tgp_populations_updated,
    hgdp_tgp_related_samples_to_drop,
    hgdp_tgp_related_to_nonsubset,
)
from gnomad_qc.v4.resources.sample_qc import relatedness as v4_relatedness

logging.basicConfig(format="%(levelname)s (%(name)s %(lineno)s): %(message)s")
logger = logging.getLogger(
    "Create v4.0 genomes release sites HT with updated HGDP/TGP "
    "metadata and new annotations"
)
logger.setLevel(logging.INFO)

JOIN_FREQS = ["release", "pop_diff", "added", "subtracted"]
"""Frequency Tables to join for creation of the v4 genomes release sites HT."""
FREQ_GLOBALS = ("freq_meta", "freq_meta_sample_count")
"""Global annotations on the frequency Table."""


def remove_missing_vep_fields(vep_expr: hl.StructExpression) -> hl.StructExpression:
    """
    Remove fields from VEP 105 annotations that have been excluded in past releases or are missing in all rows.

    :param vep_expr: StructExpression containing VEP 105 annotations.
    :return: StructExpression containing VEP 105 annotations with missing fields removed.
    """
    vep_expr = vep_expr.drop("colocated_variants", "context")

    vep_expr = vep_expr.annotate(
        transcript_consequences=vep_expr.transcript_consequences.map(
            lambda x: x.drop("minimised", "swissprot", "trembl", "uniparc")
        )
    )

    for consequence in [
        "intergenic_consequences",
        "motif_feature_consequences",
        "regulatory_feature_consequences",
    ]:
        vep_expr = vep_expr.annotate(
            **{consequence: vep_expr[consequence].map(lambda x: x.drop("minimised"))}
        )
    return vep_expr


def filter_to_test(
    t: Union[hl.Table, hl.MatrixTable, hl.vds.VariantDataset],
    gene_on_chrx: bool = False,
    partitions: Optional[List[int]] = None,
) -> Union[hl.Table, hl.MatrixTable, hl.vds.VariantDataset]:
    """
    Filter to 10kb in DRD2 or PLCXD1 in Table or MatrixTable for testing purposes.

    :param t: Table or MatrixTable to filter.
    :param gene_on_chrx: Whether to filter to PLCXD1, instead of DRD2, for testing chrX.
    :param partitions: Optional list of partitions to filter to before applying the
        filter to DRD2.
    :return: Table or MatrixTable filtered to 10kb in DRD2 or PLCXD1.
    """
    if gene_on_chrx:
        logger.info("Filtering to PLCXD1 on chrX in MT for testing purposes...")
        test_locus = "chrX:285000-295000"
    else:
        logger.info("Filtering to 10kb in DRD2 in MT for testing purposes...")
        test_locus = "chr11:113425000-113435000"

    test_interval = [hl.parse_locus_interval(test_locus, reference_genome="GRCh38")]

    if isinstance(t, hl.vds.VariantDataset):
        if partitions is not None:
            t = hl.vds.VariantDataset(
                t.reference_data._filter_partitions(partitions),
                t.variant_data._filter_partitions(partitions),
            )
        return hl.vds.filter_intervals(t, test_interval, split_reference_blocks=True)
    else:
        if partitions is not None:
            t = t._filter_partitions(partitions)
        return hl.filter_intervals(t, test_interval)


def get_hgdp_tgp_related_to_nonsubset(
    v3_meta_ht: hl.Table, rel_ht: hl.Table
) -> hl.Table:
    """
    Get the samples in the HGDP + 1KG subset that were related to samples outside the subset in the v3.1 release and were not included in the v3.1 release.

    :param v3_meta_ht: Table with the v3.1 release metadata.
    :param rel_ht: Table with the v3.1 release relatedness, here we use the results
        from pc_relate of the full dataset.
    :return: Table with the samples in the HGDP + 1KG subset that are related to
        samples outside the subset in v3 release.
    """
    # Filter to samples that are either in the HGDP + 1KG subset or in the v3.1 release.
    v3_meta_ht = v3_meta_ht.annotate(
        hgdp_tgp=v3_meta_ht.subsets.tgp | v3_meta_ht.subsets.hgdp
    )
    v3_meta_ht = v3_meta_ht.filter(v3_meta_ht.release | v3_meta_ht.hgdp_tgp)

    rel_ht = rel_ht.annotate(
        **{
            f"{x}_meta": hl.struct(
                v3_release=hl.coalesce(v3_meta_ht[rel_ht[x].s].release, False),
                hgdp_tgp=hl.coalesce(v3_meta_ht[rel_ht[x].s].hgdp_tgp, False),
            )
            for x in ["i", "j"]
        }
    )

    rel_ht = rel_ht.filter(
        # Filter to pairs with 2nd degree or closer relatedness.
        (rel_ht.relationship != "unrelated")
        # Filter to pairs where at least one of the samples was in the v3.1 release.
        & (rel_ht.i_meta.v3_release | rel_ht.j_meta.v3_release)
        # Filter to pairs where one and only one of the samples is in the HGDP +
        # 1KG subset.
        & ((hl.int(rel_ht.i_meta.hgdp_tgp) + hl.int(rel_ht.j_meta.hgdp_tgp)) == 1)
        # Exclude pairs where the HGDP/1KG sample in the pair is also a v3.1 release
        # sample.
        & ~(rel_ht.i_meta.hgdp_tgp & rel_ht.i_meta.v3_release)
        & ~(rel_ht.j_meta.hgdp_tgp & rel_ht.j_meta.v3_release)
    )

    # Filter the relatedness HT twice to get the HGDP/1KG sample in each pair.
    ht1 = rel_ht.filter(rel_ht.i_meta.hgdp_tgp).key_by().select("i")
    ht1 = ht1.select(s=ht1.i.s)
    ht2 = rel_ht.filter(rel_ht.j_meta.hgdp_tgp).key_by().select("j")
    ht2 = ht2.select(s=ht2.j.s)

    # Merge the two HTs and remove the v3.1 prefix from the sample IDs.
    ht = ht1.union(ht2)
    ht = ht.select(s=ht.s.replace("v3.1::", "")).key_by("s").distinct()

    ht = ht.naive_coalesce(1).checkpoint(new_temp_file("related_to_nonsubset_ht"))
    logger.info(
        "%d HGDP/1KG samples are related to samples outside the subset", ht.count()
    )

    return ht.select_globals()


def get_hgdp_tgp_v4_exome_duplicates(
    v3_meta_ht: hl.Table,
    v4_meta_ht: hl.Table,
    rel_ht: hl.Table,
) -> hl.Table:
    """
    Get the samples in the HGDP + 1KG subset that are duplicates of an exome in the v4.0 release.

    The duplicated samples are defined as samples that were HGDP + 1KG subset samples
    in the v3.1 release and are also in the v4.0 exomes release. The duplicated samples
    have to be removed because we will have combined frequencies rom v4.0 exomes and
    genomes.

    :param v3_meta_ht: Table with the v3.1 release metadata.
    :param v4_meta_ht: Table with the v4.0 exomes release metadata.
    :param rel_ht: Table with the v3.1 and v4.0 joint relatedness, it's based on
        cuKING relatedness results.
    :return: Table with the samples in the HGDP + 1KG subset that are duplicates of an
        exome in the v4.0 exomes release.
    """
    # Get HGDP + 1KG subset samples in v3.1 meta.
    v3_meta_ht = v3_meta_ht.filter(v3_meta_ht.subsets.hgdp | v3_meta_ht.subsets.tgp)

    # Get release samples in v4.0 exomes.
    v4_meta_ht = v4_meta_ht.filter(v4_meta_ht.release)

    # Get samples that are in the v3.1 genomes and are also in the v4.0 exomes.
    rel_ht = rel_ht.filter(rel_ht.gnomad_v3_duplicate)

    # Check if the duplicates are included in the v4.0 exomes release and belong to the
    # HGDP + 1KG subset.
    ht = rel_ht.annotate(
        **{
            f"{x}_meta": hl.struct(
                in_v4_exomes_release=hl.is_defined(v4_meta_ht[rel_ht[x].s]),
                in_hgdp_tgp_subset=hl.is_defined(v3_meta_ht[rel_ht[x].s]),
            )
            for x in ["i", "j"]
        }
    )

    ht = ht.filter(
        (ht.i_meta.in_v4_exomes_release & ht.j_meta.in_hgdp_tgp_subset)
        | (ht.j_meta.in_v4_exomes_release & ht.i_meta.in_hgdp_tgp_subset)
    )

    # Filter the relatedness HT twice to get the HGDP/1KG sample in each pair.
    ht1 = ht.filter(ht.i_meta.in_hgdp_tgp_subset).key_by().select("i")
    ht1 = ht1.select(s=ht1.i.s)
    # This table is likely empty because of the ordering when computing relatedness,
    # but included for completeness.
    ht2 = ht.filter(ht.j_meta.in_hgdp_tgp_subset).key_by().select("j")
    ht2 = ht2.select(s=ht2.j.s)

    # Merge the two HTs and remove the v3.1 prefix from the sample IDs.
    ht = ht1.union(ht2)
    ht = ht.select(s=ht.s.replace("v3.1::", "")).key_by("s").distinct()

    ht = ht.naive_coalesce(1).checkpoint(new_temp_file("duplicate_in_v4_exomes"))
    logger.info(
        "%d HGDP/1KG samples are duplicated in the v4.0 exomes release", ht.count()
    )

    return ht.select_globals()


def add_updated_sample_qc_annotations(ht: hl.Table) -> hl.Table:
    """
    Add updated sample QC annotations to the HGDP + 1KG subset.

    .. note::

        The following annotations need to be updated for the v4 genomes release based
        on the latest sample QC results of the subset:
            - `hgdp_tgp_meta.subcontinental_pca.outlier`: to apply the updated pop
              outlier filter implemented by Alicia Martin's group.
            - `gnomad_sample_filters.hard_filtered`: to apply the recomputed freemix
              filter for HGDP samples.
            - `gnomad_sample_filters.related_to_nonsubset`: to further filter out
              samples that are related to samples outside the subset but were not
              included in the v3 release.
            - `gnomad_sample_filters.v4_exome_duplicate`: to further filter out the
              samples in the HGDP + 1KG subset that are duplicates of an exome in the
              v4 release.
            - `relatedness_inference.related`: to apply the updated relatedness
              inference implemented by Alicia Martin's group.

    :param ht: Table with the HGDP + 1KG subset metadata from the v3.1.2 release.
    :return: Table with updated sample QC annotations.
    """
    # Load all updated sample QC Tables.
    contamination_ht = hgdp_recomputed_freemix.ht()
    pop_outliers_ht = hgdp_tgp_pop_outliers.ht()
    populations_ht = hgdp_tgp_populations_updated.ht()
    relatedness_ht = hgdp_tgp_related_samples_to_drop.ht()
    related_to_nonsubset_ht = hgdp_tgp_related_to_nonsubset.ht()
    duplicated_to_exomes_ht = hgdp_tgp_duplicated_to_exomes.ht()

    # TODO: get the global & subcontinental PCs for the updated HGDP + 1KG subset:
    #  hgdp_tgp_meta.global_pca_scores,
    #  hgdp_tgp_meta.subcontinental_pca.pca_scores,
    #  hgdp_tgp_meta.subcontinental_pca.pca_scores_outliers_removed,
    #  could update the meta HT after MVP release

    # Update annotations impacted by the recomputed freemix.
    freemix = hl.coalesce(
        contamination_ht[ht.s].recomputed_contam_rate * 100, ht.bam_metrics.freemix
    )
    hard_filters = ht.gnomad_sample_filters.hard_filters | hl.if_else(
        freemix > 5.0, hl.set({"contamination"}), hl.empty_set(hl.tstr)
    )
    hard_filtered = hl.len(hard_filters) > 0
    # Update annotations impacted by the updated relatedness inference.
    related_subset = hl.is_defined(relatedness_ht[ht.key])
    # Update the relatedness to nonsubset samples.
    related_nonsubset = hl.is_defined(related_to_nonsubset_ht[ht.key])
    # Get the duplicated samples in the HGDP + 1KG subset.
    duplicated_to_exomes = hl.is_defined(duplicated_to_exomes_ht[ht.key])
    # Update annotations impacted by the updated HGDP + 1KG metadata.
    outlier = hl.is_defined(pop_outliers_ht[ht.key])
    populations = populations_ht[ht.key]
    # Update gnomAD inferred population 'oth' to be 'remaining'.
    gnomad_pop = ht.gnomad_population_inference.pop.replace("oth", "remaining")

    gnomad_release = (
        ~hard_filtered
        & ~outlier
        & ~related_subset
        & ~related_nonsubset
        & ~duplicated_to_exomes
    )

    sample_annotations_to_update = {
        "bam_metrics": {"freemix": freemix},
        "gnomad_population_inference": {"pop": gnomad_pop},
        "gnomad_sample_filters": {
            "hard_filters": hard_filters,
            "hard_filtered": hard_filtered,
            "related_to_nonsubset": related_nonsubset,
            "v4_exome_duplicate": duplicated_to_exomes,
        },
        "gnomad_high_quality": ht.gnomad_high_quality & ~hard_filtered,
        "gnomad_release": gnomad_release,
        "relatedness_inference": {
            "related": related_subset,
        },
        "hgdp_tgp_meta": {
            "subcontinental_pca": {"outlier": outlier},
            "population": populations.population,
            "latitude": populations.latitude,
            "longitude": populations.longitude,
            "gnomad_labeled_subpop": populations.population.lower(),
        },
        "high_quality": ~hard_filtered & ~outlier,
    }
    updated_ht = update_structured_annotations(
        ht,
        sample_annotations_to_update,
        annotation_update_label="sample_annotations_updated",
    )
    updated_ht = updated_ht.annotate()

    updated_ht = updated_ht.checkpoint(new_temp_file("hgdp_tgp_meta_update", "ht"))
    updated_counts = updated_ht.aggregate(
        hl.struct(
            n_hard_filtered=hl.agg.count_where(
                updated_ht.gnomad_sample_filters.hard_filtered
            ),
            n_related_subset=hl.agg.count_where(
                updated_ht.relatedness_inference.related
            ),
            n_related_nonsubset=hl.agg.count_where(
                ~updated_ht.relatedness_inference.related
                & updated_ht.gnomad_sample_filters.related_to_nonsubset
            ),
            n_duplicate_to_exomes=hl.agg.count_where(
                ~updated_ht.relatedness_inference.related
                & ~updated_ht.gnomad_sample_filters.related_to_nonsubset
                & updated_ht.gnomad_sample_filters.v4_exome_duplicate
            ),
            n_outlier=hl.agg.count_where(
                updated_ht.hgdp_tgp_meta.subcontinental_pca.outlier
            ),
            n_release=hl.agg.count_where(updated_ht.gnomad_release),
            n_diff=hl.agg.explode(
                lambda x: hl.agg.counter(x), updated_ht.sample_annotations_updated
            ),
        )
    )
    logger.info(
        """%d sample(s) hard filtered (%d more samples compared to v3.1.2 subset release);
        %d samples are pop outliers (%d samples different compared to v3.1.2 subset release);
        %d samples have different population labels compared to v3.1.2 subset release;
        %d samples related within the subset (%d samples different compared to v3.1.2 subset release);
        %d samples further filtered out due to their relatedness to samples outside the subset;
        %d samples filtered out because they are duplicated in the v4 exomes release;
        %d samples will be in the v4 release, compared to 3280 in the v3.1.2 release.""",
        updated_counts["n_hard_filtered"],
        updated_counts["n_diff"]["gnomad_sample_filters.hard_filtered"],
        updated_counts["n_outlier"],
        updated_counts["n_diff"]["hgdp_tgp_meta.subcontinental_pca.outlier"],
        updated_counts["n_diff"]["hgdp_tgp_meta.population"],
        updated_counts["n_related_subset"],
        updated_counts["n_diff"]["relatedness_inference.related"],
        updated_counts["n_related_nonsubset"],
        updated_counts["n_duplicate_to_exomes"],
        updated_counts["n_release"],
    )
    return updated_ht


def get_updated_release_samples(ht: hl.Table) -> Tuple[hl.Table, hl.Table, hl.Table]:
    """
    Get the samples in the HGDP + 1KG subset that will be added, subtracted, or have different pop labels in the v4 release compared to the v3.1 release.

    Three sets of samples will be obtained:
        - samples that will have different pop labels in the v4 genomes release:
          samples in the to-be-split 'Han' and 'Papuan' populations AND their
          'gnomad_release' status hasn't changed.
        - samples that will be added to the v4 genomes release: samples where
          'gnomad_release' status has changed and 'gnomad_release' is now True.
        - samples that will be removed from the v4 genomes release: samples where
         'gnomad_release' status has changed and 'gnomad_release' is now False.

    :param ht: Table with the HGDP + 1KG subset metadata with updated sample
        annotations.
    :return: Tuple of Tables with samples that have different pop labels in the v4
        release, to be added, and to be subtracted.
    """
    # Filter to all samples with a change in the 'gnomad_release' status.
    release_diff_ht = ht.filter(
        ht.sample_annotations_updated.contains("gnomad_release")
    )
    release_add_ht = release_diff_ht.filter(release_diff_ht.gnomad_release)
    release_subtract_ht = release_diff_ht.filter(~release_diff_ht.gnomad_release)
    logger.info(
        """
        %d samples will be added after the new filters
        %d sample(s) will be removed after the new filters""",
        release_add_ht.count(),
        release_subtract_ht.count(),
    )

    # Filter to all samples with a pop name split and no change in release status.
    split_pops = hl.literal(["PapuanHighlands", "PapuanSepik", "Han", "NorthernHan"])
    pop_diff_ht = ht.filter(
        split_pops.contains(ht.hgdp_tgp_meta.population)
        & ht.gnomad_release
        & ~ht.sample_annotations_updated.contains("gnomad_release")
    )
    logger.info("%d samples in the split Papuan & Han set", pop_diff_ht.count())

    return pop_diff_ht, release_add_ht, release_subtract_ht


def calculate_callstats_for_selected_samples(
    mt: hl.MatrixTable,
    samples_ht: hl.Table,
    subsets: Optional[List[str]] = None,
) -> hl.Table:
    """
    Calculate the call stats for samples in `samples_ht`.

    :param mt: MatrixTable with the HGDP + 1KG subset.
    :param samples_ht: Table with selected samples and their metadata.
    :param subsets: Optional List of subsets to be included in the frequency metadata
        'freq_meta' annotation returned by `annotate_freq`. e.g. ['hgdp'], ['tgp'],
        ['hgdp', 'tgp'].
    :return: Table with the call stats for the selected samples.
    """
    logger.info("Filtering MT to sample subset and annotating with metadata...")
    mt = mt.filter_cols(hl.is_defined(samples_ht[mt.col_key]))
    mt = mt.annotate_cols(**samples_ht[mt.col_key])

    ht = annotate_freq(
        mt,
        sex_expr=mt.gnomad_sex_imputation.sex_karyotype,
        pop_expr=(
            mt.hgdp_tgp_meta.population.lower()
            if subsets
            else mt.gnomad_population_inference.pop
        ),
        annotate_mt=False,
    )

    if subsets:
        freq_meta = [
            {**x, **{"subset": "|".join(subsets)}} for x in hl.eval(ht.freq_meta)
        ]
        ht = ht.annotate_globals(freq_meta=freq_meta)

    return ht.checkpoint(new_temp_file("hgdp_tgp_subset_freq", "ht"))


def concatenate_annotations(
    hts: List[hl.Table],
    global_field_names: Union[List[str], Tuple[str]] = FREQ_GLOBALS,
    row_field_names: Union[List[str], Tuple[str]] = ("freq",),
) -> hl.Table:
    """
    Concatenate annotations on multiple Tables into a single Table.

    :param hts: List of Tables with annotations to be concatenated.
    :param global_field_names: Global field names to concatenate.
    :param row_field_names: Row field names to concatenate.
    :return: Table with concatenated annotations.
    """
    global_field_names = list(global_field_names)
    row_field_names = list(row_field_names)
    hts = [
        ht.select_globals(*global_field_names).select(*row_field_names) for ht in hts
    ]
    concat_ht = hl.Table.multi_way_zip_join(
        hts,
        data_field_name="ann_array",
        global_field_name="global_array",
    )

    concat_ht = concat_ht.transmute(
        **{f: concat_ht.ann_array.flatmap(lambda x: x[f]) for f in row_field_names}
    )
    concat_ht = concat_ht.transmute_globals(
        **{
            g: concat_ht.global_array.flatmap(lambda x: x[g])
            for g in global_field_names
        },
    )

    return concat_ht


def get_hgdp_tgp_callstats_for_selected_samples(
    mt: hl.MatrixTable, samples_ht: hl.Table, compute_freq_all: bool = True
) -> hl.Table:
    """
    Calculate call stats for samples in `samples_ht` grouped by all stratifications in the v3.1 release call stats.

    This function calculates call stats for:
        - all samples provided in the `samples_ht` (if `compute_freq_all` is True).
        - samples in only the HGDP subset.
        - samples in only the 1KG (tgp) subset.

    The call stats in these three Tables are then concatenate to create a single Table
    with all call stats.

    :param mt: MatrixTable with the HGDP + 1KG subset.
    :param samples_ht: Table with the samples to filter to before computing call stats.
    :param compute_freq_all: Whether to compute the call stats for all samples in
        `samples_ht` instead of only the subset call stats. If False, only the HGDP and
        1KG subset call stats are computed. Default is True.
    :return: Table with the call stats for the selected samples.
    """
    projects = []
    subset_freq_hts = []
    logger.info("Calculating call stats for selected samples...")
    if compute_freq_all:
        projects.append(("All", None))

    projects.extend([("HGDP", ["hgdp"]), ("1000 Genomes", ["tgp"])])
    project_expr = samples_ht.hgdp_tgp_meta.project
    project_n = samples_ht.aggregate(hl.agg.counter(project_expr))

    for project, subset in projects:
        if project == "All":
            subset_ht = samples_ht
        else:
            subset_ht = samples_ht.filter(project_expr == project)

        if project == "All" or project_n.get(project, 0) > 0:
            freq_ht = calculate_callstats_for_selected_samples(mt, subset_ht, subset)
            freq_ht = freq_ht.select("freq").select_globals(*FREQ_GLOBALS)
            subset_freq_hts.append(freq_ht)

    logger.info("Concatenating call stats Tables for selected samples...")
    freq_ht = concatenate_annotations(subset_freq_hts)

    return freq_ht


def filter_freq_arrays(
    ht: hl.Table,
    items_to_filter: Union[List[str], Dict[str, List[str]]],
    keep: bool = True,
    combine_operator: str = "and",
    annotations: Union[List[str], Tuple[str]] = ("freq",),
) -> hl.Table:
    """
    Use `filter_arrays_by_meta` to filter annotations and globals by 'freq_meta' and annotate them back on `ht`.

    Filter `annotations`, 'freq_meta' and 'freq_meta_sample_count' fields to only
    `items_to_filter` by using the 'freq_meta' array field values.

    :param ht: Input Table.
    :param items_to_filter: Items to filter by.
    :param keep: Whether to keep or remove items. Default is True.
    :param combine_operator: Operator ("and" or "or") to use when combining items in
        'items_to_filter'. Default is "and".
    :param annotations: Annotations in 'ht' to filter by `items_to_filter`.
    :return: Table with filtered 'annotations' and 'freq_meta' array fields.
    """
    freq_meta, array_exprs = filter_arrays_by_meta(
        ht.freq_meta,
        {
            **{a: ht[a] for a in annotations},
            "freq_meta_sample_count": ht.index_globals().freq_meta_sample_count,
        },
        items_to_filter=items_to_filter,
        keep=keep,
        combine_operator=combine_operator,
    )

    ht = ht.annotate(**{a: array_exprs[a] for a in annotations})
    ht = ht.annotate_globals(
        freq_meta=freq_meta,
        freq_meta_sample_count=array_exprs["freq_meta_sample_count"],
    )

    return ht


def get_v4_genomes_release_resources(
    test: bool, overwrite: bool
) -> PipelineResourceCollection:
    """
    Get PipelineResourceCollection for all resources needed to create the gnomAD v4.0 genomes release.

    :param test: Whether to gather all resources for testing.
    :param overwrite: Whether to overwrite resources if they exist.
    :return: PipelineResourceCollection containing resources for all steps of the
        gnomAD v4.0 genomes release pipeline.
    """
    # Initialize gnomAD v4.0 genomes release pipeline resource collection.
    # Initialize gnomAD v4 genomes release pipeline resource collection.
    hgdp_tgp_res = {
        "meta_ht": hgdp_tgp_subset_annotations(sample=True).versions["3.1.2"],
        "dense_mt": hgdp_tgp_subset(dense=True, public=True).versions["3.1.2"],
    }
    v4_genome_release_pipeline = PipelineResourceCollection(
        pipeline_name="gnomad_v4_genomes_release",
        overwrite=overwrite,
        pipeline_resources={"Released HGDP + 1KG resources": hgdp_tgp_res},
    )

    # Create resource collection for each step of the v4.0 genomes release pipeline.
    get_related_to_nonsubset = PipelineStepResourceCollection(
        "--get-related-to-nonsubset",
        input_resources={
            "v3.1 metadata": {"v3_meta_ht": v3_meta},
            "v3.1 relatedness": {"v3_relatedness_ht": v3_relatedness},
        },
        output_resources={"related_to_nonsubset_ht": hgdp_tgp_related_to_nonsubset},
    )
    hgdp_tgp_v4_exome_duplicates = PipelineStepResourceCollection(
        "--get-duplicated-to-exomes",
        input_resources={
            "v3.1 metadata": {"v3_meta_ht": v3_meta},
            "v4.0 metadata": {"v4_meta_ht": v4_meta},
            "v3.1 and v4.0 relatedness": {"v4_relatedness_ht": v4_relatedness()},
        },
        output_resources={
            "hgdp_tgp_v4_exome_duplicate_ht": hgdp_tgp_duplicated_to_exomes
        },
    )
    update_annotations = PipelineStepResourceCollection(
        "--update-annotations",
        input_resources={
            "Released HGDP + 1KG sample metadata": {"meta_ht": hgdp_tgp_res["meta_ht"]}
        },
        output_resources={"updated_meta_ht": hgdp_tgp_meta_updated},
    )
    get_callstats_for_updated_samples = PipelineStepResourceCollection(
        "--get-callstats-for-updated-samples",
        pipeline_input_steps=[update_annotations],
        add_input_resources={
            "gnomAD v3.1.2 HGDP + 1KG dense MT": {"dense_mt": hgdp_tgp_res["dense_mt"]}
        },
        output_resources={
            "freq_added_ht": hgdp_tgp_updated_callstats(test=test, subset="added"),
            "freq_subtracted_ht": hgdp_tgp_updated_callstats(
                test=test, subset="subtracted"
            ),
            "freq_pop_diff_ht": hgdp_tgp_updated_callstats(
                test=test, subset="pop_diff"
            ),
        },
    )

    # Add all steps to the gnomAD v4.0 genomes release pipeline resource collection.
    v4_genome_release_pipeline.add_steps(
        {
            "get_related_to_nonsubset": get_related_to_nonsubset,
            "get_hgdp_tgp_v4_exome_duplicates": hgdp_tgp_v4_exome_duplicates,
            "update_annotations": update_annotations,
            "get_callstats_for_updated_samples": get_callstats_for_updated_samples,
        }
    )

    return v4_genome_release_pipeline


def main(args):
    """
    Create the v4.0 genomes release Table.

    Update call stats to include samples from the HGDP + 1KG subset that were
    unintentionally excluded whole populations within the HGDP + 1KG subset that were
    the most genetically unique and had small sample sizes (more specifically: San,
    Mbuti Pygmy, Biaka Pygmy, Bougainville, and Papuan) compared to other populations
    within the gnomAD v3.1 callset.

    In order to avoid re-calculating the call stats for the whole subset / whole
    release, we calculate the call stats for the samples that will be added
    and subtracted, then merge the call stats with the old call stats in the
    release HT.

    Changes compared to the v3 release:
      - Some small updates to samples that are hard filtered.
      - Use a population PC outlier approach to filter the HGDP + 1KG samples instead
        of the sample QC metric outlier filtering approach used on the full dataset
        that caused some samples to be unintentionally excluded.
      - HGDP + 1KG release samples are determined using relatedness (pc_relate) run on
        only samples within the subset as well as relatedness to the rest of the
        release.
      - Some population labels were updated.
      - The `Han` and `Papuan` populations were split into more specific groupings.
    """
    test = args.test_drd2 or args.test_x_gene
    gene_on_chrx = args.test_x_gene
    overwrite = args.overwrite

    hl.init(
        log="/create_release_v4_genomes.log",
        default_reference="GRCh38",
        tmp_dir="gs://gnomad-tmp-4day",
    )
<<<<<<< HEAD
    v4_genome_release_resources = get_v4_genomes_release_resources(
        test=test, overwrite=overwrite
    )
    v3_meta_ht = v4_genome_release_resources.meta_ht.ht()
    v3_dense_mt = v4_genome_release_resources.dense_mt.mt()

    if test:
        v3_dense_mt = filter_to_test(v3_dense_mt, gene_on_chrx=gene_on_chrx)
=======
    v4_genome_release_resources = get_v4_genomes_release_resources(overwrite=overwrite)
    meta_ht = v4_genome_release_resources.meta_ht.ht()
>>>>>>> 3c95a3b3

    if args.get_related_to_nonsubset:
        res = v4_genome_release_resources.get_related_to_nonsubset
        res.check_resource_existence()
        ht = get_hgdp_tgp_related_to_nonsubset(
            res.v3_meta_ht.ht(), res.v3_relatedness_ht.ht()
        )
        ht.write(res.related_to_nonsubset_ht.path, overwrite=overwrite)

    if args.get_hgdp_tgp_v4_exome_duplicates:
        res = v4_genome_release_resources.get_hgdp_tgp_v4_exome_duplicates
        res.check_resource_existence()
        ht = get_hgdp_tgp_v4_exome_duplicates(
            res.v3_meta_ht.ht(), res.v4_meta_ht.ht(), res.v4_relatedness_ht.ht()
        )
        ht.write(res.hgdp_tgp_v4_exome_duplicate_ht.path, overwrite=overwrite)

    if args.update_annotations:
        res = v4_genome_release_resources.update_annotations
        res.check_resource_existence()
        logger.info("Adding updated sample QC annotations to meta HT...")
        add_updated_sample_qc_annotations(meta_ht).write(
            res.updated_meta_ht.path, overwrite=overwrite
        )

    if args.get_callstats_for_updated_samples:
        res = v4_genome_release_resources.get_callstats_for_updated_samples
        res.check_resource_existence()
        logger.info(
            "Calculating and concatenating call stats for samples to be added and "
            "samples to be subtracted from the v3.1.2 release sites HT..."
        )
        mt = v3_dense_mt.select_globals()
        filtered_hts = get_updated_release_samples(res.updated_meta_ht.ht())
        for ht, name in zip(filtered_hts, JOIN_FREQS[1:]):
            freq_ht = get_hgdp_tgp_callstats_for_selected_samples(
                mt, ht, compute_freq_all=False if name == "pop_diff" else True
            )
            if name == "pop_diff":
                freq_ht = filter_freq_arrays(freq_ht, ["pop"])

            freq_ht.write(getattr(res, f"freq_{name}_ht").path, overwrite=overwrite)


if __name__ == "__main__":
    parser = argparse.ArgumentParser(
<<<<<<< HEAD
        description="This script creates the v4 genomes release HT."
=======
        description="This script creates v4.0 genomes release HT."
>>>>>>> 3c95a3b3
    )
    parser.add_argument("--overwrite", help="Overwrite data", action="store_true")
    parser.add_argument(
        "--slack-channel", help="Slack channel to post results and notifications to."
    )

    test_args = parser.add_mutually_exclusive_group()
    test_args.add_argument(
        "--test-drd2",
        help="Test on a subset of variants in DRD2 gene.",
        action="store_true",
    )
    test_args.add_argument(
        "--test-x-gene",
        help="Test on a subset of variants in PLCXD1 on chrX.",
        action="store_true",
    )

    parser.add_argument(
        "--get-related-to-nonsubset",
        help="Get the relatedness to nonsubset samples.",
        action="store_true",
    )
    parser.add_argument(
        "--get-hgdp-tgp-v4-exome-duplicates",
        help="Get the duplicated samples to exomes.",
        action="store_true",
    )
    parser.add_argument(
        "--update-annotations",
        help="Update HGDP + 1KG sample QC annotations.",
        action="store_true",
    )
    parser.add_argument(
        "--get-callstats-for-updated-samples",
        help=(
            "Get the call stats for the genomes with an updated release status for v4 "
            "compared to v3.1."
        ),
        action="store_true",
    )
    args = parser.parse_args()

    if args.slack_channel:
        with slack_notifications(slack_token, args.slack_channel):
            main(args)
    else:
        main(args)<|MERGE_RESOLUTION|>--- conflicted
+++ resolved
@@ -16,15 +16,11 @@
 )
 from gnomad_qc.slack_creds import slack_token
 from gnomad_qc.v3.resources.basics import meta as v3_meta
-<<<<<<< HEAD
-from gnomad_qc.v3.resources.release import hgdp_tgp_subset, hgdp_tgp_subset_annotations
-=======
 from gnomad_qc.v3.resources.release import (
     hgdp_tgp_subset,
     hgdp_tgp_subset_annotations,
     release_sites,
 )
->>>>>>> 3c95a3b3
 from gnomad_qc.v3.resources.sample_qc import relatedness as v3_relatedness
 from gnomad_qc.v4.resources.annotations import hgdp_tgp_updated_callstats
 from gnomad_qc.v4.resources.basics import meta as v4_meta
@@ -709,7 +705,6 @@
         default_reference="GRCh38",
         tmp_dir="gs://gnomad-tmp-4day",
     )
-<<<<<<< HEAD
     v4_genome_release_resources = get_v4_genomes_release_resources(
         test=test, overwrite=overwrite
     )
@@ -718,10 +713,6 @@
 
     if test:
         v3_dense_mt = filter_to_test(v3_dense_mt, gene_on_chrx=gene_on_chrx)
-=======
-    v4_genome_release_resources = get_v4_genomes_release_resources(overwrite=overwrite)
-    meta_ht = v4_genome_release_resources.meta_ht.ht()
->>>>>>> 3c95a3b3
 
     if args.get_related_to_nonsubset:
         res = v4_genome_release_resources.get_related_to_nonsubset
@@ -768,11 +759,7 @@
 
 if __name__ == "__main__":
     parser = argparse.ArgumentParser(
-<<<<<<< HEAD
-        description="This script creates the v4 genomes release HT."
-=======
-        description="This script creates v4.0 genomes release HT."
->>>>>>> 3c95a3b3
+        description="This script creates the v4.0 genomes release HT."
     )
     parser.add_argument("--overwrite", help="Overwrite data", action="store_true")
     parser.add_argument(
