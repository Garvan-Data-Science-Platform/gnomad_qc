"""
Script to get per-sample variant counts and aggregate sample statistics.

The following per-sample variant counts (including heterozygous, homozygous, non-ref, singletons etc.) can be calculated:

    - Total number of variants
    - Number of variants that pass all variant qc filters
    - Number of variants in UK Biobank capture regions
    - Number of variants in Broad capture regions
    - Number of variants in the intersect of UK Biobank and Broad capture regions
    - Number of variants in the union of UK Biobank and Broad capture regions
    - Number of rare variants (adj AF <0.1%)
    - Number of loss-of-function variants
    - Number of missense variants
    - Number of synonymous variants

The following aggregate sample stats of all of the above per-sample counts can be
computed:

        - Mean
        - Quantiles (0.0, 0.25, 0.5, 0.75, 1.0)

Aggregated statistics can also be computed by ancestry.
"""
import argparse
import logging
from copy import deepcopy
from typing import Dict, Optional, Tuple

import hail as hl
from gnomad.assessment.summary_stats import (
    get_summary_stats_csq_filter_expr,
    get_summary_stats_filter_group_meta,
    get_summary_stats_variant_filter_expr,
)
from gnomad.utils.annotations import annotate_with_ht
from gnomad.utils.filtering import filter_to_adj, filter_to_autosomes
from gnomad.utils.slack import slack_notifications
from gnomad.utils.vep import (
    CSQ_CODING,
    CSQ_NON_CODING,
    LOF_CSQ_SET,
    LOFTEE_LABELS,
    filter_vep_transcript_csqs,
    get_most_severe_consequence_for_summary,
)
from hail.genetics.allele_type import AlleleType
from hail.methods.qc import _qc_allele_type
from hail.utils.misc import divide_null

from gnomad_qc.slack_creds import slack_token
from gnomad_qc.v4.resources import meta
from gnomad_qc.v4.resources.assessment import (
    get_per_sample_counts,
    get_summary_stats_filtering_groups,
)
from gnomad_qc.v4.resources.basics import (
    get_checkpoint_path,
    get_gnomad_v4_genomes_vds,
    get_gnomad_v4_vds,
    get_logging_path,
)
from gnomad_qc.v4.resources.release import release_sites

logging.basicConfig(
    format="%(asctime)s (%(name)s %(lineno)s): %(message)s",
    datefmt="%m/%d/%Y %I:%M:%S %p",
)
logger = logging.getLogger("per_sample_stats")
logger.setLevel(logging.INFO)

# V4 has no OS in LOFTEE_LABELS.
LOFTEE_LABELS = deepcopy(LOFTEE_LABELS)
LOFTEE_LABELS.remove("OS")

SUM_STAT_FILTERS = {
    "variant_qc": ["none", "pass"],  # Quality control status of the variant.
    "capture": [  # Capture methods used.
        "ukb",
        "broad",
        "ukb_broad_intersect",
        "ukb_broad_union",
    ],
    "max_af": [0.0001, 0.001, 0.01],  # Maximum allele frequency thresholds.
    "csq_set": ["lof", "coding", "non_coding"],  # Consequence sets.
    "lof_csq": deepcopy(LOF_CSQ_SET),  # Loss-of-function consequence set.
    "csq": [  # Additional consequence types.
        "missense_variant",
        "synonymous_variant",
        "intron_variant",
        "intergenic_variant",
    ],
}
"""
Dictionary of default filter settings for summary stats.
"""

COMMON_FILTERS = {"variant_qc": ["pass"], "capture": ["ukb_broad_intersect"]}
"""
Dictionary of common filter settings to use for most summary stats.
"""

COMMON_FILTER_COMBOS = [["variant_qc"], ["variant_qc", "capture"]]
"""
List of common variant filter combinations to use for summary stats.
"""

LOF_FILTERS_FOR_COMBO = {
    "lof_csq_set": ["lof"],  # Loss-of-function consequence set.
    "loftee_label": deepcopy(LOFTEE_LABELS),  # LOFTEE loss-of-function labels.
    "loftee_HC": ["HC"],  # High-confidence LOFTEE label.
    "loftee_flags": ["no_flags", "with_flags"],  # High-confidence LOFTEE flag options.
}
"""
Dictionary of an additional filter group to use for loss-of-function filter
combinations.
"""

LOF_FILTER_COMBOS = [
    ["lof_csq", "loftee_label"],
    ["lof_csq_set", "loftee_label"],
    ["lof_csq_set", "loftee_HC", "loftee_flags"],
    ["lof_csq", "loftee_HC", "loftee_flags"],
]
"""
List of loss-of-function consequence combinations to use for summary stats.
"""

MAP_FILTER_FIELD_TO_META = {
    "lof_csq": "csq",
    "loftee_HC": "loftee_label",
    "lof_csq_set": "csq_set",
}
"""
Dictionary to rename keys in `SUM_STAT_FILTERS`, `COMMON_FILTERS`, or
`LOF_FILTERS_FOR_COMBO` to final metadata keys.
"""

ALLELE_TYPE_MAP = {
    "insertion": AlleleType.INSERTION,
    "deletion": AlleleType.DELETION,
    "transition": AlleleType.TRANSITION,
    "transversion": AlleleType.TRANSVERSION,
    "star": AlleleType.STAR,
}


def get_capture_filter_exprs(
    ht: hl.Table,
    ukb_capture: bool = False,
    broad_capture: bool = False,
) -> Dict[str, hl.expr.BooleanExpression]:
    """
    Get filter expressions for UK Biobank and Broad capture regions.

    :param ht: Table containing variant annotations. The following annotations are
        required: 'region_flags'.
    :param ukb_capture: Expression for variants that are in UKB capture intervals.
    :param broad_capture: Expression for variants that are in Broad capture intervals.
    :return: Dictionary of filter expressions for UK Biobank and Broad capture regions.
    """
    filter_expr = {}
    log_list = []
    if ukb_capture:
        log_list.append("variants in UK Biobank capture regions")
        filter_expr["capture_ukb"] = ~ht.region_flags.outside_ukb_capture_region

    if broad_capture:
        log_list.append("variants in Broad capture regions")
        filter_expr["capture_broad"] = ~ht.region_flags.outside_broad_capture_region

    if ukb_capture and broad_capture:
        log_list.append("variants in the intersect of UKB and Broad capture regions")
        filter_expr["capture_ukb_broad_intersect"] = (
            filter_expr["capture_ukb"] & filter_expr["capture_broad"]
        )

        log_list.append("variants in the union of UKB and Broad capture regions")
        filter_expr["capture_ukb_broad_union"] = (
            filter_expr["capture_ukb"] | filter_expr["capture_broad"]
        )

    logger.info("Adding filtering for:\n\t%s...", "\n\t".join(log_list))

    return filter_expr


def get_summary_stats_filter_groups_ht(
    ht: hl.Table,
    pass_filters: bool = False,
    ukb_capture: bool = False,
    broad_capture: bool = False,
    by_csqs: bool = False,
    vep_canonical: bool = True,
    vep_mane: bool = False,
    rare_variants_afs: Optional[list[float]] = None,
) -> hl.Table:
    """
    Create Table annotated with an array of booleans indicating whether a variant belongs to certain filter groups.

    A 'filter_groups' annotation is added to the Table containing an ArrayExpression of
    BooleanExpressions for each requested filter group.

    A 'filter_group_meta' global annotation is added to the Table containing an array
    of dictionaries detailing the filters used in each filter group.

    :param ht: Table containing variant annotations. The following annotations are
        required: 'freq', 'filters', and 'region_flags'. If `by_csqs` is True, 'vep' is
        also required.
    :param pass_filters: Include count of variants that pass all variant QC filters.
    :param ukb_capture: Include count of variants that are in UKB capture intervals.
    :param broad_capture: Include count of variants that are in Broad capture intervals
    :param by_csqs: Include count of variants by variant consequence: loss-of-function,
        missense, and synonymous.
    :param vep_canonical: If `by_csqs` is True, filter to only canonical transcripts.
        If trying count variants in all transcripts, set it to False. Default is True.
    :param vep_mane: If `by_csqs` is True, filter to only MANE transcripts. Default is
        False.
    :param rare_variants_afs: The allele frequency thresholds to use for rare variants.
    :return: Table containing an ArrayExpression of filter groups for summary stats.
    """
    csq_filter_expr = {}
    if by_csqs:
        # Filter to only canonical or MANE transcripts if requested and get the most
        # severe consequence for each variant.
        ht = filter_vep_transcript_csqs(
            ht,
            synonymous=False,
            canonical=vep_canonical,
            mane_select=vep_mane,
            filter_empty_csq=False,
        )
        ht = get_most_severe_consequence_for_summary(ht)

        # Create filter expressions for the requested consequence types.
        csq_filter_expr.update(
            get_summary_stats_csq_filter_expr(
                ht,
                lof_csq_set=LOF_CSQ_SET,
                lof_label_set=LOFTEE_LABELS,
                lof_no_flags=True,
                lof_any_flags=True,
                additional_csq_sets={
                    "coding": set(CSQ_CODING),
                    "non_coding": set(CSQ_NON_CODING),
                },
                additional_csqs=set(SUM_STAT_FILTERS["csq"]),
            )
        )

    # Create filter expressions for LCR, variant QC filters, and rare variant AFs if
    # requested.
    filter_exprs = {
        "all_variants": hl.literal(True),
        **get_capture_filter_exprs(ht, ukb_capture, broad_capture),
        **get_summary_stats_variant_filter_expr(
            ht,
            filter_lcr=True,
            filter_expr=ht.filters if pass_filters else None,
            freq_expr=ht.freq[0].AF,
            max_af=rare_variants_afs,
        ),
        **csq_filter_expr,
    }

    # Create the metadata for all requested filter groups.
    ss_filters = deepcopy(SUM_STAT_FILTERS)
    ss_filters["max_af"] = rare_variants_afs
    filter_group_meta = get_summary_stats_filter_group_meta(
        ss_filters,
        common_filter_combos=COMMON_FILTER_COMBOS,
        common_filter_override=COMMON_FILTERS,
        lof_filter_combos=LOF_FILTER_COMBOS,
        lof_filter_override=LOF_FILTERS_FOR_COMBO,
        filter_key_rename=MAP_FILTER_FIELD_TO_META,
    )

    # Create filter expressions for each filter group by combining the filter
    # expressions for each filter in the filter group metadata.
    filter_groups_expr = []
    final_meta = []
    for filter_group in filter_group_meta:
        # Initialize filter expression for the filter group with True to allow for
        # a filtering group that has no filters, e.g. all variants.
        filter_expr = hl.literal(True)
        filter_group_requested = True
        for k, v in filter_group.items():
            # Rename "loftee_flags" to "loftee" to match the filter expression keys.
            k = k.replace("loftee_flags", "loftee")
            # Determine the correct key for filter_expr, it can be a combination of
            # the key and value, or just the key followed by using the value to get the
            # filter expression from a struct.
            f_expr = filter_exprs.get(f"{k}_{v}")
            f_struct = filter_exprs.get(k)
            # If the filter group is in the combinations, but not filter_exprs, then
            # the filter group was not in the requested list.
            if f_expr is None and f_struct is None:
                filter_group_requested = False
                break
            filter_expr &= f_struct[v] if f_expr is None else f_expr

        if filter_group_requested:
            filter_groups_expr.append(filter_expr)
            final_meta.append(filter_group)
        else:
            logger.warning(
                "Filter group %s was not requested and will not be included in the "
                "summary stats.",
                filter_group,
            )

    # Remove 'no_lcr' filter expression from filter groups and annotate the Table with
    # the no_lcr filter and an array of the filter groups.
    ht = ht.select(
        _no_lcr=filter_exprs["no_lcr"],
        filter_groups=filter_groups_expr,
        ac1=ht.freq[0].AC == 1,
        af=ht.freq[0].AF,
        **{
            k: _qc_allele_type(ht.alleles[0], ht.alleles[1]) == v
            for k, v in ALLELE_TYPE_MAP.items()
        },
    )
    ht = ht.select_globals(filter_group_meta=final_meta)
    logger.info("Filter groups for summary stats: %s", filter_group_meta)

    # Filter to only variants that are not in low confidence regions.
    return ht.filter(ht._no_lcr).drop("_no_lcr")


def create_intermediate_mt_for_sample_counts(
    mt: hl.MatrixTable,
    filter_group_ht: hl.Table,
    autosomes_only: bool = False,
    gq_bins: Tuple[int] = (60,),
    dp_bins: Tuple[int] = (20, 30),
) -> hl.Table:
    """
    Create Table of Hail's sample_qc output broken down by requested variant groupings.

    Useful for finding the number of variants per sample, either all variants, or
    variants fall into specific capture regions, or variants that are rare
    (adj AF <0.1%), or variants categorized by predicted consequences in all, canonical
    or mane transcripts.

    :param mt: Input MatrixTable containing variant data. Must have multi-allelic sites
        split.
    :param filter_group_ht: Table containing filter groups for summary stats.
    :param autosomes_only: Whether to restrict analysis to autosomes only. Default is
        False.
    :return: Table containing per-sample variant counts.
    """
    # Annotate the MT with the needed annotations.
<<<<<<< HEAD
    mt = annotate_with_ht(mt, filter_group_ht, filter_missing=True)
    mt = mt.filter_entries(mt.GT.is_non_ref())
=======
    mt = annotate_with_ht(mt, filter_group_ht)
>>>>>>> 5d27165c
    if autosomes_only:
        logger.info(
            "Filtering to autosomes only and performing high AB het -> hom alt "
            "adjustment of GT..."
        )
        ab_cutoff = 0.9
        mt = filter_to_autosomes(mt)
        mt = mt.annotate_entries(
            high_ab_het_ref=(
                (mt.af > 0.01)
                & ((mt.AD[1] / mt.DP) > ab_cutoff)
                & mt.GT.is_het()
                & ~mt._het_non_ref
            )
        )

    mt = filter_to_adj(mt)
    mt = mt.select_entries("GT", "GQ", "DP", "high_ab_het_ref")

    # Convert MT to HT with a row annotation that is an array of all samples entries
    # for that variant.
    ht = mt.localize_entries("_entries", "_cols")

    entry_expr = hl.map(
        lambda i, e: (i, e.GT, e.GQ, e.DP, e.high_ab_het_ref),
        hl.range(hl.len(ht._cols)),
        ht._entries,
    ).filter(lambda x: hl.is_defined(x[1]))
    stat_expr = {
        "non_ref": lambda x: True,
        "het": lambda x: x[1].is_het(),
        "hom_var": lambda x: x[1].is_hom_var(),
        "high_ab_het_ref": lambda x: x[4],
        **{f"over_gq_{gq}": lambda x: x[2] >= gq for gq in gq_bins},
        **{f"over_dp_{dp}": lambda x: x[3] >= dp for dp in dp_bins},
    }
    ht = ht.annotate(
        filter_groups=ht.filter_groups.map(
            lambda x: hl.struct(
                group_filter=x,
                singleton=x & ht.ac1,
                singleton_ti=x & ht.transition & ht.ac1,
                singleton_tv=x & ht.transversion & ht.ac1,
                **{k: x & ht[k] for k in ALLELE_TYPE_MAP.keys()},
            )
        ),
        sample_idx_by_stat=hl.struct(
            **{
                k: entry_expr.filter(f).map(lambda x: x[0])
                for k, f in stat_expr.items()
            }
        ),
    )
    ht = ht.select_globals(
        samples=ht._cols.map(lambda x: x.s),
        filter_group_meta=filter_group_ht.index_globals().filter_group_meta,
    )

    return ht


def create_per_sample_counts_ht(ht: hl.Table) -> hl.Table:
    """
    Create Table of Hail's sample_qc output broken down by requested variant groupings.

    Useful for finding the number of variants per sample, either all variants, or
    variants fall into specific capture regions, or variants that are rare
    (adj AF <0.1%), or variants categorized by predicted consequences in all, canonical
    or mane transcripts.

    :param ht: Input Table containing variant data. Must have multi-allelic sites split.
    :return: Table containing per-sample variant counts.
    """
    stats = list(ht.sample_idx_by_stat.keys())
    # Needs all workers due to shuffle.
    # Error summary: IOException: No space left on device

    ht = ht.group_by("filter_groups").aggregate(
        stat_counts=[
            hl.agg.explode(lambda x: hl.agg.counter(x), ht.sample_idx_by_stat[s])
            for s in ht.sample_idx_by_stat
        ]
    )
    ht = ht.checkpoint("gs://gnomad-tmp/julia/temp_agg.ht", overwrite=True)

    ht = ht.annotate(
        stat_counts=hl.enumerate(ht.samples).map(
            lambda x: (x[1], ht.stat_counts.map(lambda s: s.get(x[0], 0)))
        )
    ).explode("stat_counts")
    ht = ht.select(s=ht.stat_counts[0], stat_counts=ht.stat_counts[1])

    # Need the key_by because otherwise the repartitioning will not work, and will only
    # be as many partitions as the number of filter_groups.
    ht = ht.key_by("s").repartition(5000)
    ht = ht.checkpoint("gs://gnomad-tmp/julia/temp_agg3.ht", overwrite=True)

    ht = ht.group_by("s", "filter_groups").aggregate(
        stat_counts=hl.agg.array_sum(ht.stat_counts)
    )
    ht = ht.checkpoint("gs://gnomad-tmp/julia/temp_agg4.ht", overwrite=True)

    stat_map = {s: i for i, s in enumerate(stats)}
    all_stats = stats + [s for s in ht.filter_groups[0] if s != "group_filter"]
    non_ref_idx = stat_map["non_ref"]
    ht = ht.group_by("s").aggregate(
        summary_stats=hl.agg.array_agg(
            lambda x: hl.struct(
                **{
                    f"n_{s}": hl.agg.sum(
                        hl.if_else(
                            x.group_filter if s in stats else x[s],
                            ht.stat_counts[stat_map[s] if s in stats else non_ref_idx],
                            0,
                        )
                    )
                    for s in all_stats
                }
            ),
            ht.filter_groups,
        )
    )
    ht.describe()
    ht = ht.checkpoint(hl.utils.new_temp_file("per_sample_counts", "ht"))
    ratios = {
        "r_ti_tv": ("n_transition", "n_transversion"),
        "r_ti_tv_singleton": ("n_singleton_ti", "n_singleton_tv"),
        "r_het_hom_var": ("n_het", "n_hom_var"),
        "r_insertion_deletion": ("n_insertion", "n_deletion"),
    }.items()
    ht = ht.annotate(
        summary_stats=ht.summary_stats.map(
            lambda x: x.annotate(
                n_indel=x.n_insertion + x.n_deletion,
                n_snp=x.n_transition + x.n_transversion,
                **{k: divide_null(hl.float64(x[n]), x[d]) for k, (n, d) in ratios},
            )
        )
    )

    return ht


def compute_agg_sample_stats(
    ht: hl.Table,
    meta_ht: Optional[hl.Table] = None,
    by_ancestry: bool = False,
    by_subset: bool = False,
) -> hl.Table:
    """
    Compute aggregate statistics for per-sample QC metrics.

    :param ht: Table containing sample QC metrics.
    :param meta_ht: Optional Table containing sample metadata. Required if
        `by_ancestry` is True.
    :param by_ancestry: Boolean indicating whether to stratify by ancestry.
    :param by_subset: Boolean indicating whether to stratify by subset. This is only
         working on "exomes" data.
    :return: Struct of aggregate statistics for per-sample QC metrics.
    """
    if meta_ht is None and by_ancestry:
        raise ValueError("If `by_ancestry` is True, `meta_ht` is required.")
    if meta_ht is None and by_subset:
        raise ValueError("If `by_subset` is True, `meta_ht` is required.")

    subset = ["gnomad"]
    gen_anc = ["global"]
    if meta_ht is not None:
        meta_s = meta_ht[ht.s]
        subset_expr = hl.if_else(meta_s.project_meta.ukb_sample, "ukb", "non-ukb")
        subset += [subset_expr] if by_subset else []
        gen_anc += [meta_s.population_inference.pop] if by_ancestry else []

    ht = ht.transmute(subset=subset, gen_anc=gen_anc)

    ht = ht.explode("summary_stats").explode("gen_anc").explode("subset")
    ht = ht.checkpoint(hl.utils.new_temp_file("summary_stats_explode", "ht"))

    ht = ht.group_by("subset", "gen_anc", "filter_group_meta").aggregate(
        **{
            metric: hl.struct(
                mean=hl.agg.mean(ht.summary_stats[1][metric]),
                min=hl.agg.min(ht.summary_stats[1][metric]),
                max=hl.agg.max(ht.summary_stats[1][metric]),
                quantiles=hl.agg.approx_quantiles(
                    ht.summary_stats[1][metric], [0.0, 0.25, 0.5, 0.75, 1.0]
                ),
            )
            for metric in ht.summary_stats[1]
        }
    )

    return ht


def main(args):
    """Collect per-sample variant counts and aggregate sample statistics."""
    hl.init(
        log="/per_sample_stats",
        default_reference="GRCh38",
        tmp_dir="gs://gnomad-tmp-30day",
    )
    # SSA Logs are easier to troubleshoot with.
    hl._set_flags(use_ssa_logs="1")

    data_type = args.data_type
    create_filter_group = args.create_filter_group_ht
    create_per_sample_counts = args.create_per_sample_counts_ht
    autosomes_only = args.autosomes_only_stats
    test_dataset = args.test_dataset
    test_gene = args.test_gene
    test_difficult_partitions = args.test_difficult_partitions
    test_partitions = (
        list(range(args.test_n_partitions)) if args.test_n_partitions else None
    )

    if create_filter_group:
        err_msg = ""
        if test_partitions and create_per_sample_counts:
            err_msg = (
                "Cannot test on a custom number of partitions (--test-n-partitions) "
                "when using both --create-filter-group-ht and "
                "--create-per-sample-counts-ht because there is not an overlap in "
                "partitions."
            )
        if test_difficult_partitions:
            err_msg = (
                "Difficult partitions (--test-difficult-partitions) are only chosen "
                "for testing per-sample counts, we recommend using only --test-gene to "
                "test that --create-filter-group-ht is working as expected."
            )
        if test_dataset and not create_filter_group:
            err_msg = (
                "The use of the test VDS (--test-dataset) is only relevant when also"
                " testing per-sample counts (--create-per-sample-counts-ht), we "
                "recommend using only --test-gene to test that --create-filter-group-ht"
                " is working as expected."
            )
        if err_msg:
            raise ValueError(
                err_msg
                + " For a quick test of both --create-filter-group-ht and "
                "--create-per-sample-counts-ht arguments of the pipeline at the "
                "same time use '--test-gene --test-dataset'. The full run of the "
                "--create-filter-group-ht step is relatively quick and after tests "
                "are complete on the filter group creation, the full run of "
                "--create-filter-group-ht should be done to further test "
                "--create-per-sample-counts-ht for memory errors."
            )

    # The following four exome partitions have given us trouble with out-of-memory
    # errors in the past. We are testing on these partitions to ensure that the
    # per-sample stats script can handle them before running the entire dataset.
    if test_difficult_partitions:
        if data_type == "genomes":
            raise ValueError(
                "Difficult partitions for testing have only been chosen for exomes."
            )
        if test_dataset or test_partitions:
            raise ValueError(
                "Cannot test on difficult partitions (--test-difficult-partitions) and "
                "test dataset (--test-dataset) or a custom number of partitions "
                "(--test-n-partitions) at the same time. Difficult partitions only "
                "apply to the full exomes VDS."
            )
        logger.info(
            "Testing on difficult exome partitions to make sure the tests can pass "
            "without memory errors..."
        )
        test_partitions = [20180, 40916, 41229, 46085]

    if test_gene and test_partitions:
        raise ValueError(
            "Cannot use --test-gene and --test-n-partitions or "
            "--test-difficult-partitions at the same time."
        )
    filter_intervals = ["chr1:55039447-55064852"] if test_gene else None

    test = test_partitions or test_dataset or test_gene
    overwrite = args.overwrite
    ukb_capture_intervals = (
        False if data_type == "genomes" else not args.skip_filter_ukb_capture_intervals
    )
    broad_capture_intervals = (
        False
        if data_type == "genomes"
        else not args.skip_filter_broad_capture_intervals
    )
    rare_variants_afs = args.rare_variants_afs if not args.skip_rare_variants else None
    per_sample_res = get_per_sample_counts(
        test=test,
        data_type=data_type,
        suffix=args.custom_suffix,
        autosomes_only=autosomes_only,
    )
    per_sample_agg_res = get_per_sample_counts(
        test=test,
        data_type=data_type,
        suffix=args.custom_suffix,
        autosomes_only=autosomes_only,
        aggregated=True,
        by_ancestry=args.by_ancestry,
        by_subset=args.by_subset,
    )
    temp_intermediate_ht_path = get_checkpoint_path(
        "per_sample_summary_stats_intermediate" + (".test" if test else "")
    )
    if data_type != "exomes" and args.by_subset:
        raise ValueError("Stratifying by subset is only working on exomes data type.")

    try:
        if create_filter_group:
            logger.info(
                "Creating Table of filter groups for %s summary stats...", data_type
            )
            release_ht = release_sites(data_type=data_type).ht()
            filtering_groups_res = get_summary_stats_filtering_groups(
                data_type=data_type, test=test
            )
            if test_partitions:
                release_ht = release_ht._filter_partitions(test_partitions)
            if test_gene:
                release_ht = hl.filter_intervals(
                    release_ht,
                    [
                        hl.parse_locus_interval(x, reference_genome="GRCh38")
                        for x in filter_intervals
                    ],
                )

            get_summary_stats_filter_groups_ht(
                release_ht,
                pass_filters=not args.skip_pass_filters,
                ukb_capture=ukb_capture_intervals,
                broad_capture=broad_capture_intervals,
                by_csqs=not args.skip_by_csqs,
                vep_canonical=args.vep_canonical,
                vep_mane=args.vep_mane,
                rare_variants_afs=rare_variants_afs,
            ).write(filtering_groups_res.path, overwrite=overwrite)

        if args.create_intermediate_mt_for_sample_counts:
            logger.info("Creating intermediate MatrixTable for per-sample counts...")

            if test and not test_gene:
                logger.warning(
                    "This test requires that the full filtering groups Table has been "
                    "created. Please run --create-filter-group-ht without "
                    "--test-gene or --test-n-partitions if it doesn't already exist."
                )

            filter_groups_ht = get_summary_stats_filtering_groups(
                data_type, test=test_gene
            ).ht()
            vds_load_func = (
                get_gnomad_v4_vds
                if data_type == "exomes"
                else get_gnomad_v4_genomes_vds
            )
            mt = vds_load_func(
                test=test_dataset,
                split=True,
                release_only=True,
                filter_partitions=test_partitions,
                filter_variant_ht=filter_groups_ht,
                filter_intervals=filter_intervals,
                split_reference_blocks=False,
                entries_to_keep=["GT", "GQ", "DP", "AD"],
                annotate_het_non_ref=True,
            ).variant_data

            create_intermediate_mt_for_sample_counts(
                mt, filter_groups_ht, autosomes_only
            ).write(temp_intermediate_ht_path, overwrite=overwrite)

        if create_per_sample_counts:
            logger.info(
                "Calculating per-sample variant statistics for %s...", data_type
            )
            ht = hl.read_table(temp_intermediate_ht_path)
            create_per_sample_counts_ht(ht).write(
                per_sample_res.path, overwrite=overwrite
            )

        if args.aggregate_sample_stats:
            logger.info("Computing aggregate sample statistics...")
            if test:
                logger.warning(
                    "Using whatever per-sample counts testing Table that was most "
                    "recently created."
                )
            compute_agg_sample_stats(
                per_sample_res.ht(),
                meta(data_type=data_type).ht(),
                by_ancestry=args.by_ancestry,
                by_subset=args.by_subset,
            ).write(per_sample_agg_res.path, overwrite=overwrite)
    finally:
        logger.info("Copying log to logging bucket...")
        hl.copy_log(get_logging_path("per_sample_stats"))


if __name__ == "__main__":
    parser = argparse.ArgumentParser()
    parser.add_argument(
        "-o",
        "--overwrite",
        help="Overwrite data (default: False)",
        action="store_true",
    )
    parser.add_argument(
        "--slack-channel", help="Slack channel to post results and notifications to."
    )
    parser.add_argument(
        "--test-gene",
        help=(
            "Filter Tables/VDS to only the PCSK9 gene for testing. Recommended for a "
            "quick test (if used with --test-dataset) that the full pipeline is "
            "working. This is not recommended for testing potential memory errors in "
            "--create-per-sample-counts-ht."
        ),
        action="store_true",
    )
    parser.add_argument(
        "--test-n-partitions",
        type=int,
        help=(
            "Number of partitions to use for testing --create-per-sample-counts-ht. "
            "Recommended as a quick test of --create-per-sample-counts-ht "
            "if combined with --test-dataset. It can also be useful as a test for "
            "memory errors in --create-per-sample-counts-ht when not combined with "
            "--test-dataset."
        ),
    )
    parser.add_argument(
        "--test-difficult-partitions",
        help=(
            "Whether to test on a set of 4 exome partitions that have been "
            "particularly difficult and caused memory errors in other parts of the "
            "QC workflow. Recommended to test for memory errors in "
            "--create-per-sample-counts-ht."
        ),
        action="store_true",
    )
    parser.add_argument(
        "--test-dataset",
        help=(
            "Use the test VDS instead of the full VDS. Recommended for testing "
            "--create-per-sample-counts-ht. Use in combination with --test-gene or"
            "--test-n-partitions for a quick test of --create-per-sample-counts-ht "
            "or alone as a test that there are no memory errors when aggregating "
            "stats for full exomes."
        ),
        action="store_true",
    )
    parser.add_argument(
        "--data-type",
        default="exomes",
        choices=["exomes", "genomes"],
        help="Data type (exomes or genomes) to produce summary stats for.",
    )
    parser.add_argument(
        "--create-filter-group-ht",
        help="Create Table of filter groups for summary stats.",
        action="store_true",
    )
    parser.add_argument(
        "--create-intermediate-mt-for-sample-counts",
        help=(
            "Create intermediate MatrixTable for per-sample variant counts. The output "
            "MatrixTable will be written to a temporary location!"
        ),
        action="store_true",
    )
    parser.add_argument(
        "--create-per-sample-counts-ht",
        help="Create per-sample variant counts Table.",
        action="store_true",
    )
    parser.add_argument(
        "--aggregate-sample-stats",
        help=(
            "Compute aggregate sample statistics from the per-sample counts and add "
            "them as globals to the output Table."
        ),
        action="store_true",
    )
    parser.add_argument(
        "--autosomes-only-stats",
        help="Whether to restrict per-sample summary stats to autosomes only.",
        action="store_true",
    )
    parser.add_argument(
        "--skip-pass-filters",
        help=(
            "Whether to skip calculating the number of per-sample variants for those "
            "variants that pass all variant QC filters."
        ),
        action="store_true",
    )
    parser.add_argument(
        "--skip-filter-ukb-capture-intervals",
        help=(
            "Whether to skip calculating the number of variants filtered to UK Biobank "
            "capture regions."
        ),
        action="store_true",
    )
    parser.add_argument(
        "--skip-filter-broad-capture-intervals",
        help=(
            "Whether to skip calculating the number of variants filtered to Broad "
            "capture regions."
        ),
        action="store_true",
    )
    parser.add_argument(
        "--skip-rare-variants",
        help="Whether to skip calculating the number of rare variants (adj AF <0.1%).",
        action="store_true",
    )
    parser.add_argument(
        "--rare-variants-afs",
        type=float,
        default=SUM_STAT_FILTERS["max_af"],
        help="The allele frequency threshold to use for rare variants.",
    )
    parser.add_argument(
        "--skip-by-csqs",
        help=(
            "Whether to skip calculating the number of variants by consequence type:"
            " missense, synonymous, and loss-of-function (splice_acceptor_variant,"
            " splice_donor_variant, stop_gained, frameshift_variant)."
        ),
        action="store_true",
    )
    parser.add_argument(
        "--vep-canonical",
        help="Whether to filter to only canonical transcripts. when using --by-csqs.",
        action="store_true",
    )
    parser.add_argument(
        "--vep-mane",
        help="Whether to filter to only MANE transcripts. when using --by-csqs.",
        action="store_true",
    )
    parser.add_argument(
        "--by-ancestry",
        help=(
            "Output statistics for number of singletons, n_het, and n_hom by inferred "
            "genetic ancestry group. Only relevant when using "
            "--compute-aggregate-sample-stats"
        ),
        action="store_true",
    )
    parser.add_argument(
        "--by-subset",
        help=(
            "Get aggregate statistics for the whole dataset and for ukb and non-ukb "
            "subsets. This is only working on exomes data type."
        ),
        action="store_true",
    )
    parser.add_argument(
        "--custom-suffix",
        type=str,
        default=None,
        help="Custom string to append to output names.",
    )
    args = parser.parse_args()

    if args.slack_channel:
        with slack_notifications(slack_token, args.slack_channel):
            main(args)
    else:
        main(args)<|MERGE_RESOLUTION|>--- conflicted
+++ resolved
@@ -351,12 +351,8 @@
     :return: Table containing per-sample variant counts.
     """
     # Annotate the MT with the needed annotations.
-<<<<<<< HEAD
-    mt = annotate_with_ht(mt, filter_group_ht, filter_missing=True)
+    mt = annotate_with_ht(mt, filter_group_ht)
     mt = mt.filter_entries(mt.GT.is_non_ref())
-=======
-    mt = annotate_with_ht(mt, filter_group_ht)
->>>>>>> 5d27165c
     if autosomes_only:
         logger.info(
             "Filtering to autosomes only and performing high AB het -> hom alt "
