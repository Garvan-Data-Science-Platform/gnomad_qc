--- conflicted
+++ resolved
@@ -831,8 +831,7 @@
             )
 
             # Added because without this impute_sex_chromosome_ploidy will still run even with overwrite=False
-<<<<<<< HEAD
-            if args.overwrite or not file_exists(ploidy_ht_path):
+            if overwrite or not file_exists(ploidy_ht_path):
                 coverage_mt = (
                     hl.read_matrix_table(
                         get_checkpoint_path("test_sex_imputation_cov", mt=True)
@@ -840,9 +839,6 @@
                     if test
                     else sex_imputation_coverage.mt()
                 )
-=======
-            if overwrite or not file_exists(ploidy_ht_path):
->>>>>>> 14136dba
                 interval_qc_mt = (
                     hl.read_matrix_table(
                         get_checkpoint_path(
