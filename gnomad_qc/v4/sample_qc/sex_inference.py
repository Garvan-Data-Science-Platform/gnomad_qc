import argparse
import functools
import logging
import operator
from typing import Callable, Dict, List, Optional, Tuple

import hail as hl

from gnomad.sample_qc.pipeline import annotate_sex, infer_sex_karyotype
from gnomad.utils.file_utils import file_exists
from gnomad.utils.slack import slack_notifications

from gnomad_qc.slack_creds import slack_token
from gnomad_qc.v4.resources.basics import (
    calling_intervals,
    get_checkpoint_path,
    get_gnomad_v4_vds,
    get_logging_path,
    ukb_f_stat,
)
from gnomad_qc.v4.resources.sample_qc import (
    f_stat_sites,
    platform,
    ploidy,
    sex,
    sex_imputation_coverage,
    sex_imputation_platform_coverage,
)

logging.basicConfig(format="%(levelname)s (%(name)s %(lineno)s): %(message)s")
logger = logging.getLogger("sex_inference")
logger.setLevel(logging.INFO)


def determine_fstat_sites(
    vds: hl.vds.VariantDataset,
    approx_af_and_no_callrate: bool = False,
    min_af: float = 0.001,
    min_callrate: float = 0.99,
) -> hl.Table:
    """
    Write a Table with chromosome X SNPs that are bi-allelic, common, and high callrate by default.

    This Table is designed to be used as a variant filter in sex imputation for f-stat computation.

    .. warning::

        By default `approx_af_and_no_callrate` is False and the final Table will be filtered to high callrate (> value
        specified by `min_callrate`) variants. This requires a densify of chrX!!"

    .. note::

        If `approx_af_and_no_callrate` is True allele frequency is approximated with AC/(n_samples * 2) and no callrate
        filter is used.

    :param vds: Input VariantDataset.
    :param approx_af_and_no_callrate: Whether to approximate allele frequency with AC/(n_samples * 2) and use no
        callrate cutoff to filter sites.
    :param min_af: Alternate allele frequency cutoff used to filter sites.
    :param min_callrate: Callrate cutoff used to filter sites.
    :return: Table of chromosome X sites to be used for f-stat computation.
    """
    vds = hl.vds.filter_chromosomes(vds, keep=["chrX"])
    vd = vds.variant_data
    vd = vd.filter_rows(
        (hl.len(vd.alleles) == 2) & hl.is_snp(vd.alleles[0], vd.alleles[1])
    )
    vd = vd.transmute_entries(GT=hl.experimental.lgt_to_gt(vd.LGT, vd.LA))
    vds = hl.vds.VariantDataset(vds.reference_data, vd)

    if approx_af_and_no_callrate:
        n_samples = vd.count_cols()
        logger.info("Number of samples: %d", n_samples)
        ht = vd.select_rows(
            AF=hl.agg.sum(vd.GT.n_alt_alleles()) / (n_samples * 2),
        ).rows()
        ht = ht.filter(ht.AF > min_af)
        ht = ht.annotate_globals(
            min_approx_af=min_af,
        )
    else:
        mt = hl.vds.to_dense_mt(vds)
        ht = hl.variant_qc(mt).rows()
        ht = ht.filter(
            (ht.variant_qc.call_rate > min_callrate) & (ht.variant_qc.AF[1] > min_af)
        )
        ht = ht.annotate(AF=ht.variant_qc.AF[1])
        ht = ht.annotate_globals(
            min_af=min_af,
            min_callrate=min_callrate,
        )

    return ht


def load_platform_ht(
    test: bool = False,
    calling_interval_name: str = "intersection",
    calling_interval_padding: int = 50,
) -> hl.Table:
    """
    Load platform assignment Table or test Table and return an error if requested Table does not exist.

    .. note::

        If `test` is True and the test platform assignment Table does not exist, the function will load the final
        platform assignment Table instead if it already exists.

    :param test: Whether a test platform assignment Table should be loaded.
    :param calling_interval_name: Name of calling intervals to use for interval coverage. One of: 'ukb', 'broad', or
        'intersection'. Only used if `test` is True.
    :param calling_interval_padding: Number of base pair padding to use on the calling intervals. One of 0 or 50 bp.
        Only used if `test` is True.
    :return: Platform assignment Table.
    """
    logger.info("Loading platform information...")
    test_platform_path = get_checkpoint_path(
        f"test_platform_assignment.{calling_interval_name}.pad{calling_interval_padding}"
    )
    if test and file_exists(test_platform_path):
        ht = hl.read_table(test_platform_path)
    elif file_exists(platform.path):
        ht = platform.ht()
        if test:
            logger.warning(
                "Test platform file does not exist for calling interval %s and interval padding %s, using final "
                "platform assignment Table instead. To use a test platform assignment please run "
                "platform_inference.py --assign-platforms with the --test argument and needed "
                "--calling-interval-name/--calling-interval-padding arguments.",
                calling_interval_name,
                calling_interval_padding,
            )
    elif test:
        raise FileNotFoundError(
            f"There is no test platform assignment Table written for calling interval {calling_interval_name} and "
            f"interval padding {calling_interval_padding} and a final platform assignment Table does not exist. "
            f"Please run platform_inference.py --assign-platforms with the --test argument and needed "
            f"--calling-interval-name/--calling-interval-padding arguments."
        )
    else:
        raise FileNotFoundError(
            f"There is no final platform assignment Table written. Please run: "
            f"platform_inference.py --assign-platforms to compute the platform assignment Table."
        )

    return ht


def generate_sex_imputation_interval_coverage_mt(
    vds: hl.vds.VariantDataset,
    calling_intervals_ht: hl.Table,
    contigs: List[str] = ["chrX", "chrY", "chr20"],
) -> hl.MatrixTable:
    """
    Create a MatrixTable of interval-by-sample coverage on a specified list of contigs with PAR regions excluded.

    :param vds: Input VariantDataset.
    :param calling_intervals_ht: Calling interval Table.
    :param contigs: Which contigs to compute interval coverage on for sex imputation. Default: 'chrX', 'chrY', 'chr20'.
    :return: MatrixTable with interval coverage per sample on specified contigs and PAR regions excluded.
    """
    calling_intervals_ht = calling_intervals_ht.filter(
        hl.literal(contigs).contains(calling_intervals_ht.interval.start.contig)
    )
    logger.info(
        "Filtering VariantDataset to the following contigs: %s...",
        ", ".join(contigs),
    )
    vds = hl.vds.filter_chromosomes(vds, keep=contigs)
    rg = vds.reference_data.locus.dtype.reference_genome

    par_boundaries = []
    for par_interval in rg.par:
        par_boundaries.append(par_interval.start)
        par_boundaries.append(par_interval.end)

    # Segment on PAR interval boundaries
    calling_intervals = hl.segment_intervals(calling_intervals_ht, par_boundaries)

    # Remove intervals overlapping PAR
    calling_intervals = calling_intervals.filter(
        hl.all(lambda x: ~x.overlaps(calling_intervals.interval), hl.literal(rg.par))
    )

    kept_contig_filter = hl.array(contigs).map(
        lambda x: hl.parse_locus_interval(x, reference_genome=rg)
    )
    vds = hl.vds.VariantDataset(
        hl.filter_intervals(vds.reference_data, kept_contig_filter),
        hl.filter_intervals(vds.variant_data, kept_contig_filter),
    )
    mt = hl.vds.interval_coverage(vds, calling_intervals, gq_thresholds=()).drop(
        "gq_thresholds"
    )

    return mt


def generate_sex_imputation_interval_qc_mt(
    mt: hl.MatrixTable,
    platform_ht: hl.Table,
    mean_dp_thresholds: List[int] = [5, 10, 15, 20, 25],
) -> hl.MatrixTable:
    """
    Create a Table of fraction of samples per interval and per platform with mean DP over specified thresholds.

    :param mt: Input sex interval coverage MatrixTable.
    :param platform_ht: Input platform assignment Table.
    :param mean_dp_thresholds: List of mean DP thresholds to use for computing the fraction of samples with mean
        interval DP >= the threshold.
    :return: MatrixTable with annotations for the fraction of samples per interval and per platform over DP thresholds.
    """
    mt = mt.annotate_cols(platform=platform_ht[mt.col_key].qc_platform)
    mt = mt.annotate_rows(
        **{
            f"over_{dp}x": hl.agg.fraction(mt.mean_dp >= dp)
            for dp in mean_dp_thresholds
        },
        mean_fraction_over_dp_0=hl.agg.mean(mt.fraction_over_dp_threshold[1]),
    )
    mt = mt.select_globals(mean_dp_thresholds=mean_dp_thresholds)

    logger.info("Adding per platform aggregation...")
    platform_mt = mt.group_cols_by(mt.platform).aggregate(
        **{
            f"platform_over_{dp}x": hl.agg.fraction(mt.mean_dp >= dp)
            for dp in mean_dp_thresholds
        },
        platform_mean_fraction_over_dp_0=hl.agg.mean(mt.fraction_over_dp_threshold[1]),
    )

    platform_ht = platform_ht.group_by(platform_ht.qc_platform).aggregate(
        n_samples=hl.agg.count()
    )
    platform_mt = platform_mt.annotate_cols(
        n_samples=platform_ht[platform_mt.col_key].n_samples
    )

    return platform_mt


def compute_sex_ploidy(
    vds: hl.vds.VariantDataset,
    interval_qc_mt: Optional[hl.MatrixTable] = None,
    high_cov_intervals: bool = False,
    high_cov_per_platform: bool = False,
    high_cov_all_platforms: bool = False,
    high_cov_cutoffs: Optional[Dict[str, Tuple]] = None,
    platform_ht: Optional[hl.Table] = None,
    min_platform_size: bool = 100,
    normalization_contig: str = "chr20",
    variant_depth_only_x_ploidy: bool = False,
    variant_depth_only_y_ploidy: bool = False,
    variant_depth_only_ploidy_filter_lcr: bool = True,
    variant_depth_only_ploidy_filter_segdup: bool = True,
    variant_depth_only_ploidy_snv_only: bool = False,
    compute_x_frac_variants_hom_alt=True,
    freq_ht: Optional[hl.Table] = None,
    min_af: float = 0.001,
    f_stat_cutoff: float = -1.0,
) -> hl.Table:
    """
    Impute sex chromosome ploidy, and optionally chrX heterozygosity and fraction homozygous alternate variants on chrX.

    With no additional parameters passed, chrX and chrY ploidy will be imputed using Hail's
    `hail.vds.impute_sex_chromosome_ploidy` method which computes chromosome ploidy using reference block DP per
    calling interval (using intervals in `coverage_mt`). This method breaks up the reference blocks at the calling
    interval boundaries, maintaining all reference block END information for the mean DP per interval computation.

    There is also the option to impute ploidy using mean variant depth within the specified calling intervals instead
    of using reference block depths. This can be defined differently for chrX and chrY using
    `variant_depth_only_x_ploidy` and `variant_depth_only_y_ploidy`.

    The following options are available to filter to high coverage intervals prior to sex chromosome ploidy imputation.
        - `high_cov_intervals` - filter to high coverage intervals across the entire dataset.
        - `high_cov_per_platform` - filter to per platform high coverage intervals.
        - `high_cov_all_platforms` - filter to only intervals that are high coverage within all platforms. This method
          uses only platforms that have # of samples > `min_platform_size` to determine intervals that have a high
          coverage across all platforms.

        - For all of these options the `high_cov_cutoffs` and `interval_qc_mt` are used to filter to high coverage
          intervals.
            - `interval_qc_mt` is the output of `generate_sex_imputation_interval_qc_mt` and contains annotations
              that can be used in the `high_cov_cutoffs` dictionary to indicate intervals that are considered high
              coverage.
            - `high_cov_cutoffs` dictionary should be in this form:
              {
                  "chrX": (annotation in `interval_qc_mt`, cutoff),
                  "chrY": (annotation in `interval_qc_mt`, cutoff),
                  `normalization_contig`: (annotation in `interval_qc_mt`, cutoff)
              }
            - `high_cov_cutoffs` and `interval_qc_mt` are then used to filter to intervals where for contig in
              `high_cov_cutoffs`:
              - interval_qc_mt.contig == contig
              - interval_qc_mt[annotation in `interval_qc_mt`] > cutoff
              - Note: a prefix of "platform_" is added before the annotation if coverage should be per platform.
            - Example of `high_cov_cutoffs` dictionary using the mean_fraction_over_dp_0 annotation:
              {
                  "chrX": ("mean_fraction_over_dp_0", 0.4),
                  "chrY": ("mean_fraction_over_dp_0", 0.4),
                  `normalization_contig`: ("mean_fraction_over_dp_0", 0.99)
              }
            - Example of `high_cov_cutoffs` dictionary using annotations for the proportion of samples over a specified
              coverage:
              {"chrX": ("over_10x", 0.80), "chrY": ("over_5x", 0.35), `normalization_contig`: ("over_20x", 0.85)}

    :param vds: Input VDS for use in sex inference.
    :param interval_qc_mt: Optional interval QC MatrixTable. This is only needed if `high_cov_intervals`,
        `high_cov_per_platform` or `high_cov_all_platforms` are True.
    :param high_cov_intervals: Whether to filter to high coverage intervals for the sex ploidy imputation. Default
        is False.
    :param high_cov_per_platform: Whether filter to per platform high coverage intervals for the sex ploidy imputation.
        Default is False.
    :param high_cov_all_platforms: Whether to filter to high coverage intervals for the sex ploidy imputation. Using
        only intervals that are considered high coverage across all platforms. Default is False.
    :param high_cov_cutoffs: Optional dictionary containing per contig annotations and cutoffs to use for filtering to
        high coverage intervals before imputing sex ploidy. This is only needed if `high_cov_intervals`,
        `high_cov_per_platform` or `high_cov_all_platforms` are True.
    :param platform_ht: Input platform assignment Table. This is only needed if `high_cov_per_platform` or
        `high_cov_all_platforms` are True.
    :param min_platform_size: Required size of a platform to be considered when using `high_cov_all_platforms`. Only
        platforms that have # of samples > 'min_platform_size' are used to determine intervals that have a high
        coverage across all platforms. Default is 100.
    :param normalization_contig: Which autosomal chromosome to use for normalizing the coverage of chromosomes X and Y.
        Default is 'chr20'.
    :param variant_depth_only_x_ploidy: Whether to use depth of variant data within calling intervals instead of
        reference data for chrX ploidy estimation. Default will only use reference data.
    :param variant_depth_only_y_ploidy: Whether to use depth of variant data within calling intervals instead of
        reference data for chrY ploidy estimation. Default will only use reference data.
<<<<<<< HEAD
    :param variant_depth_only_ploidy_filter_lcr: Whether to filter out variants in LCR regions for variants only ploidy
        estimation and fraction of homozygous alternate variants on chromosome X. Default is True.
    :param variant_depth_only_ploidy_filter_segdup: Whether to filter out variants in segdup regions for variants only
        ploidy estimation and fraction of homozygous alternate variants on chromosome X. Default is True.
    :param variant_depth_only_ploidy_snv_only: Whether to filter to only single nucleotide variants for variants only
        ploidy estimation and fraction of homozygous alternate variants on chromosome X. Default is False.
    :param compute_x_frac_variants_hom_alt: Whether to return an annotation for the fraction of homozygous alternate
        variants on chromosome X. Default is False.
    :param freq_ht: Table to use for f-stat allele frequency cutoff. The input VDS is filtered to sites in this Table
        prior to running Hail's `impute_sex` module, and alternate allele frequency is used from this Table with a
        `min_af` cutoff.
    :param min_af: Minimum alternate allele frequency to be used in f-stat calculations.
=======
    :param freq_ht: Optional Table to use for f-stat allele frequency cutoff. The input VDS is filtered to sites in
        this Table prior to running Hail's `impute_sex` module, and alternate allele frequency is used from this Table
        with a `min_af` cutoff.
    :param min_af: Minimum alternate allele frequency to be used in f-stat calculations. Default is 0.001.
>>>>>>> d9b6bf73
    :param f_stat_cutoff: f-stat to roughly divide 'XX' from 'XY' samples. Assumes XX samples are below cutoff and XY
        are above cutoff. Default is -1.0.
    :return: Table with imputed ploidies.
    """
    if (high_cov_per_platform or high_cov_all_platforms) and platform_ht is None:
        raise ValueError(
            "'platform_ht' must be defined if 'high_cov_per_platform' or 'high_cov_all_platforms' is True!"
        )

    if high_cov_per_platform and high_cov_all_platforms:
        raise ValueError(
            "Only one of 'high_cov_per_platform' or 'high_cov_all_platforms' can be True!"
        )

    if high_cov_intervals and high_cov_all_platforms:
        logger.warning(
            "Both 'high_cov_intervals' and 'high_cov_all_platforms' are True, high coverage intervals will be defined"
            " as intervals that match high coverage criteria within all platforms."
        )
    add_globals = {}

    def _get_high_coverage_intervals_ht(
        interval_qc_mt: hl.MatrixTable,
        prefix: str = "",
        agg_func: Callable[
            [hl.expr.BooleanExpression], hl.BooleanExpression
        ] = hl.agg.all,
    ) -> hl.Table:
        """
        Helper function to create a Table filtered to high coverage intervals.

        High coverage intervals are determined using `agg_func`, `x_cov`, `y_cov`, `norm_cov`, `prop_samples_x`,
        `prop_samples_y`, and `prop_samples_norm`.

        :param interval_qc_mt: Input interval QC MatrixTable.
        :param prefix: Prefix of annotations in `interval_qc_mt` that contain the proportion of samples with
            mean DP over coverage cutoffs.
        :param agg_func: Hail aggregation function to determine if an interval coverage meets the
            `cov_*` > `prop_samples_*` criteria.
        :return: Table of high coverage intervals.
        """
        filter_expr = functools.reduce(
            operator.or_,
            [
                (interval_qc_mt.interval.start.contig == contig)
                & agg_func(interval_qc_mt[f"{prefix}{ann}"] > cutoff)
                for contig, (ann, cutoff) in high_cov_cutoffs.items()
            ],
        )

        return interval_qc_mt.filter_rows(filter_expr).rows()

    def _annotate_sex(
        vds: hl.vds.VariantDataset, calling_intervals_ht: hl.Table
    ) -> hl.Table:
        """
        Helper function to perform `annotate_sex` using unchanged parameters with changes to the VDS and calling
        intervals.

        :param vds: Input VDS to use for sex annotation.
        :param calling_intervals_ht: Table including only intervals wanted for sex annotation.
        :return: Table containing sex ploidy estimates for samples in the input VDS.
        """
        ploidy_ht = annotate_sex(
            vds,
            included_intervals=calling_intervals_ht,
            normalization_contig=normalization_contig,
            sites_ht=freq_ht.filter(hl.is_defined(calling_intervals_ht[freq_ht.locus]))
            if freq_ht is not None
            else None,
            aaf_expr="AF",
            gt_expr="LGT",
            f_stat_cutoff=f_stat_cutoff,
            aaf_threshold=min_af,
            variants_only_x_ploidy=variant_depth_only_x_ploidy,
            variants_only_y_ploidy=variant_depth_only_y_ploidy,
            variants_filter_lcr=variant_depth_only_ploidy_filter_lcr,
            variants_filter_segdup=variant_depth_only_ploidy_filter_segdup,
            variants_snv_only=variant_depth_only_ploidy_snv_only,
            compute_x_frac_variants_hom_alt=compute_x_frac_variants_hom_alt,
            infer_karyotype=False,
        )
        return ploidy_ht

    if high_cov_intervals or high_cov_all_platforms or high_cov_per_platform:
        if high_cov_cutoffs is None:
            raise ValueError(
                "If 'high_cov_intervals', 'high_cov_all_platforms', or 'high_cov_per_platform is True "
                "'high_cov_cutoffs' must be supplied!"
            )
        logger.info(
            "Running sex ploidy imputation using only high coverage intervals: %s...",
            high_cov_cutoffs,
        )
        add_globals["high_cov_interval_parameters"] = high_cov_cutoffs

    if high_cov_per_platform:
        logger.info(
            "Running sex ploidy imputation per platform using per platform high coverage intervals..."
        )
        platforms = platform_ht.aggregate(
            hl.agg.collect_as_set(platform_ht.qc_platform)
        )
        per_platform_ploidy_hts = []
        for platform in platforms:
            logger.info(
                "Performing ploidy imputation using high coverage intervals for platform %s...",
                platform,
            )
            ploidy_ht = _annotate_sex(
                hl.vds.filter_samples(
                    vds, platform_ht.filter(platform_ht.qc_platform == platform)
                ),
                _get_high_coverage_intervals_ht(
                    interval_qc_mt.filter_cols(interval_qc_mt.platform == platform),
                    prefix="platform_",
                ),
            )
            per_platform_ploidy_hts.append(ploidy_ht)

        ploidy_ht = per_platform_ploidy_hts[0].union(*per_platform_ploidy_hts[1:])
    elif high_cov_all_platforms:
        logger.info(
            "Running sex ploidy imputation using high coverage intervals across all platforms. Limited to platforms "
            "with at least %s samples...",
            min_platform_size,
        )
        interval_qc_mt = interval_qc_mt.filter_cols(
            (interval_qc_mt.n_samples >= min_platform_size)
            & (interval_qc_mt.platform != "platform_-1")
        )
        ploidy_ht = _annotate_sex(
            vds, _get_high_coverage_intervals_ht(interval_qc_mt, prefix="platform_")
        )
        add_globals["high_cov_all_platforms_min_platform_size"] = min_platform_size
    elif high_cov_intervals:
        logger.info(
            "Running sex ploidy imputation using high coverage intervals across the full sample set..."
        )
        ploidy_ht = _annotate_sex(
            vds, _get_high_coverage_intervals_ht(interval_qc_mt, agg_func=lambda x: x)
        )
    else:
        logger.info("Running sex ploidy imputation...")
        ploidy_ht = _annotate_sex(vds, interval_qc_mt.rows())

    ploidy_ht = ploidy_ht.annotate_globals(
        high_cov_intervals=high_cov_intervals,
        high_cov_per_platform=high_cov_per_platform,
        high_cov_all_platforms=high_cov_all_platforms,
        f_stat_min_af=min_af,
        f_stat_cutoff=f_stat_cutoff,
        **add_globals,
    )

    return ploidy_ht


def infer_sex_karyotype_from_ploidy(
    ploidy_ht: hl.Table,
    per_platform: bool = False,
    f_stat_cutoff: float = -1.0,
    use_gmm_for_ploidy_cutoffs: bool = True,
) -> hl.Table:
    """
    Create a Table with X_karyotype, Y_karyotype, and sex_karyotype.

    :param ploidy_ht: Table with chromosome X and chromosome Y ploidies, and f-stat if not `use_gmm_for_ploidy_cutoffs`.
    :param per_platform: Whether the sex karyotype ploidy cutoff inference should be applied per platform.
    :param f_stat_cutoff: f-stat to roughly divide 'XX' from 'XY' samples. Assumes XX samples are below cutoff and XY
        are above cutoff.
    :param use_gmm_for_ploidy_cutoffs: Use gaussian mixture model to split samples into 'XX' and 'XY' instead of f-stat.
    :return: Table of imputed sex karyotypes.
    """
    logger.info("Running sex karyotype inference")
    if per_platform:
        platforms = ploidy_ht.aggregate(hl.agg.collect_as_set(ploidy_ht.platform))
        per_platform_karyotype_hts = []
        x_ploidy_cutoffs = {}
        y_ploidy_cutoffs = {}

        for platform in platforms:
            logger.info(
                "Performing sex karyotype inference for platform %s...",
                platform,
            )
            karyotype_ht = infer_sex_karyotype(
                ploidy_ht.filter(ploidy_ht.platform == platform),
                f_stat_cutoff,
                use_gmm_for_ploidy_cutoffs,
            )
            per_platform_karyotype_hts.append(karyotype_ht)
            x_ploidy_cutoffs[platform] = karyotype_ht.index_globals().x_ploidy_cutoffs
            y_ploidy_cutoffs[platform] = karyotype_ht.index_globals().y_ploidy_cutoffs

        karyotype_ht = per_platform_karyotype_hts[0].union(
            *per_platform_karyotype_hts[1:]
        )
        karyotype_ht = karyotype_ht.annotate_globals(
            x_ploidy_cutoffs=hl.struct(**x_ploidy_cutoffs),
            y_ploidy_cutoffs=hl.struct(**y_ploidy_cutoffs),
        )
    else:
        karyotype_ht = infer_sex_karyotype(
            ploidy_ht, f_stat_cutoff, use_gmm_for_ploidy_cutoffs
        )

    return karyotype_ht


def main(args):
    hl.init(
        log="/sex_inference.log",
        default_reference="GRCh38",
        tmp_dir="gs://gnomad-tmp-4day",
    )
    # NOTE: remove this flag when the new shuffle method is the default
    hl._set_flags(use_new_shuffle="1")

    test = args.test
    calling_interval_name = args.calling_interval_name
    calling_interval_padding = args.calling_interval_padding
    normalization_contig = args.normalization_contig
    per_platform = args.per_platform
    overwrite = args.overwrite

    try:
        if args.determine_fstat_sites:
            vds = get_gnomad_v4_vds(
                remove_hard_filtered_samples=False,
                remove_hard_filtered_samples_no_sex=True,
                test=test,
            )
            ht = determine_fstat_sites(
                vds,
                approx_af_and_no_callrate=args.approx_af_and_no_callrate,
                min_af=args.min_af,
                min_callrate=args.min_callrate,
            )
            ht.naive_coalesce(args.fstat_n_partitions).write(
                get_checkpoint_path("test_f_stat_sites")
                if test
                else f_stat_sites.path,
                overwrite=overwrite,
            )

        if args.sex_imputation_interval_coverage:
            vds = get_gnomad_v4_vds(
                remove_hard_filtered_samples=False,
                remove_hard_filtered_samples_no_sex=True,
                test=test,
            )
            calling_intervals_ht = calling_intervals(
                calling_interval_name, calling_interval_padding
            ).ht()
            coverage_mt = generate_sex_imputation_interval_coverage_mt(
                vds,
                calling_intervals_ht,
                contigs=["chrX", "chrY", normalization_contig],
            )
            coverage_mt = coverage_mt.annotate_globals(
                calling_interval_name=calling_interval_name,
                calling_interval_padding=calling_interval_padding,
                normalization_contig=normalization_contig,
            )
            coverage_mt.write(
                get_checkpoint_path("test_sex_imputation_cov", mt=True)
                if test
                else sex_imputation_coverage.path,
                overwrite=args.overwrite,
            )

        if args.sex_imputation_interval_qc:
            if test:
                coverage_mt = hl.read_matrix_table(
                    get_checkpoint_path("test_sex_imputation_cov", mt=True)
                )
            else:
                coverage_mt = sex_imputation_coverage.mt()

            platform_ht = load_platform_ht(
                test,
                coverage_mt.calling_interval_name,
                coverage_mt.calling_interval_padding,
            )
            platform_mt = generate_sex_imputation_interval_qc_mt(
                coverage_mt,
                platform_ht,
                mean_dp_thresholds=args.mean_dp_thresholds,
            )
            platform_mt.naive_coalesce(args.interval_qc_n_partitions).write(
                get_checkpoint_path("test_sex_imputation_cov.per_platform", mt=True)
                if test
                else sex_imputation_platform_coverage.path,
                overwrite=args.overwrite,
            )

        if args.impute_sex_ploidy:
            vds = get_gnomad_v4_vds(
                remove_hard_filtered_samples=False,
                remove_hard_filtered_samples_no_sex=True,
                test=test,
            )
            platform_ht = load_platform_ht(
                test, calling_interval_name, calling_interval_padding
            )
            if args.f_stat_ukb_var:
                # The UK Biobank f-stat table contains only variants that were high callrate (0.99) and common
                # (AF >0.001) within the UK Biobank 200K Regeneron exome dataset and it includes the UK Biobank 200K
                # allele frequency information that can be used in the hl.impute_sex f-stat computation allele frequency
                # cutoff (args.min-af)
                freq_ht = ukb_f_stat.ht()
            else:
                freq_ht = (
                    hl.read_table(get_checkpoint_path("test_f_stat_sites"))
                    if test
                    else f_stat_sites.ht()
                )

            ploidy_ht_path = (
                get_checkpoint_path(f"ploidy_imputation") if test else ploidy.path
            )

            # Added because without this impute_sex_chromosome_ploidy will still run even with overwrite=False
            if args.overwrite or not file_exists(ploidy_ht_path):
                interval_qc_mt = (
                    hl.read_matrix_table(
                        get_checkpoint_path(
                            "test_sex_imputation_cov.per_platform", mt=True
                        )
                    )
                    if test
                    else sex_imputation_platform_coverage.mt()
                )
                high_cov_cutoffs = None
                if args.high_cov_by_mean_fraction_over_dp_0:
                    high_cov_cutoffs = {
                        "chrX": (
                            "mean_fraction_over_dp_0",
                            args.sex_mean_fraction_over_dp_0,
                        ),
                        "chrY": (
                            "mean_fraction_over_dp_0",
                            args.sex_mean_fraction_over_dp_0,
                        ),
                        normalization_contig: (
                            "mean_fraction_over_dp_0",
                            args.norm_mean_fraction_over_dp_0,
                        ),
                    }
                elif args.high_cov_by_prop_samples_over_cov:
                    high_cov_cutoffs = {
                        "chrX": (f"over_{args.x_cov}x", args.prop_samples_x),
                        "chrY": (f"over_{args.y_cov}x", args.prop_samples_y),
                        normalization_contig: (
                            f"over_{args.norm_cov}x",
                            args.prop_samples_norm,
                        ),
                    }

                ploidy_ht = compute_sex_ploidy(
                    vds,
                    interval_qc_mt,
                    high_cov_intervals=args.high_cov_intervals,
                    high_cov_per_platform=args.high_cov_per_platform,
                    high_cov_all_platforms=args.high_cov_all_platforms,
                    high_cov_cutoffs=high_cov_cutoffs,
                    platform_ht=platform_ht,
                    min_platform_size=args.min_platform_size,
                    normalization_contig=normalization_contig,
                    variant_depth_only_x_ploidy=args.variant_depth_only_x_ploidy,
                    variant_depth_only_y_ploidy=args.variant_depth_only_y_ploidy,
                    variant_depth_only_ploidy_filter_lcr=not args.omit_variant_depth_ploidy_lcr_filter,
                    variant_depth_only_ploidy_filter_segdup=not args.omit_variant_depth_ploidy_segdup_filter,
                    variant_depth_only_ploidy_snv_only=args.variant_depth_ploidy_snv_only,
                    compute_x_frac_variants_hom_alt=not args.omit_compute_x_frac_variants_hom_alt,
                    freq_ht=freq_ht,
                    min_af=args.min_af,
                    f_stat_cutoff=args.f_stat_cutoff,
                )

                ploidy_ht = ploidy_ht.annotate(
                    platform=platform_ht[ploidy_ht.key].qc_platform
                )
                ploidy_ht = ploidy_ht.annotate_globals(
                    f_stat_ukb_var=args.f_stat_ukb_var
                )
                logger.info("Writing ploidy Table...")
                ploidy_ht.write(ploidy_ht_path, overwrite=True)
            else:
                logger.warning("File exists and overwrite is not set!")

        if args.annotate_sex_karyotype:
            ploidy_ht = (
                hl.read_table(get_checkpoint_path(f"ploidy_imputation"))
                if test
                else ploidy.ht()
            )
            karyotype_ht = infer_sex_karyotype_from_ploidy(
                ploidy_ht,
                per_platform=per_platform,
                f_stat_cutoff=args.f_stat_cutoff,
            )
            sex_ht = ploidy_ht.annotate(**karyotype_ht[ploidy_ht.key])
            sex_ht = sex_ht.annotate_globals(**karyotype_ht.index_globals())

            logger.info("Writing sex HT with karyotype annotation...")
            sex_ht.write(
                get_checkpoint_path("sex") if test else sex.path,
                overwrite=args.overwrite,
            )

    finally:
        logger.info("Copying log to logging bucket...")
        hl.copy_log(get_logging_path("sex_inference"))


if __name__ == "__main__":
    parser = argparse.ArgumentParser()
    parser.add_argument(
        "--overwrite",
        help="Overwrite output files.",
        action="store_true",
    )
    parser.add_argument(
        "--test",
        help="Test the pipeline using the gnomAD v4 test dataset.",
        action="store_true",
    )
    parser.add_argument(
        "--slack-channel", help="Slack channel to post results and notifications to."
    )

    fstat_args = parser.add_argument_group(
        "Determine f-stat sites",
        "Arguments used for determining sites to use for f-stat calculations.",
    )
    fstat_args.add_argument(
        "--determine-fstat-sites",
        help=(
            "Create Table of common (> value specified by '--min-af'), bi-allelic SNPs on chromosome X for f-stat "
            "calculations. Additionally filter to high callrate (> value specified by '--min-callrate') variants "
            "if '--approx-af-and-no-callrate' is not used. NOTE: This requires a densify of chrX!!"
        ),
        action="store_true",
    )
    fstat_args.add_argument(
        "--min-callrate", help="Minimum variant callrate.", default=0.99, type=float
    )
    fstat_args.add_argument(
        "--approx-af-and-no-callrate",
        help=(
            "Whether to approximate allele frequency with AC/(n_samples * 2) and use no callrate cutoff for "
            "determination of f-stat sites."
        ),
        action="store_true",
    )
    fstat_args.add_argument(
        "--fstat-n-partitions",
        help="Number of desired partitions for the f-stat sites output Table.",
        default=1000,
        type=int,
    )

    sex_coverage_args = parser.add_argument_group(
        "Sex imputation interval coverage",
        "Arguments used for computing interval coverage for sex imputation.",
    )
    sex_coverage_args.add_argument(
        "--sex-imputation-interval-coverage",
        help=(
            "Create a MatrixTable of interval-by-sample coverage on a specified list of contigs with PAR regions "
            "excluded."
        ),
        action="store_true",
    )
    sex_coverage_args.add_argument(
        "--normalization-contig",
        help="Which autosomal chromosome to use for normalizing the coverage of chromosomes X and Y.",
        type=str,
        default="chr20",
    )
    sex_coverage_args.add_argument(
        "--calling-interval-name",
        help=(
            "Name of calling intervals to use for interval coverage. One of: 'ukb', 'broad', or 'intersection'. Only "
            "used if '--test' is set."
        ),
        type=str,
        choices=["ukb", "broad", "intersection"],
        default="intersection",
    )
    sex_coverage_args.add_argument(
        "--calling-interval-padding",
        help=(
            "Number of base pair padding to use on the calling intervals. One of 0 or 50 bp. Only used if '--test' is "
            "set."
        ),
        type=int,
        choices=[0, 50],
        default=50,
    )

    sex_interval_qc_args = parser.add_argument_group(
        "Sex chromosome interval QC",
        "Arguments used for making an interval QC HT from the sex imputation interval coverage MT.",
    )
    sex_interval_qc_args.add_argument(
        "--sex-imputation-interval-qc",
        help=(
            "Create a Table of the fraction of samples per interval and per platform with mean DP over thresholds "
            "specified by '--mean-dp-thresholds'."
        ),
        action="store_true",
    )
    sex_interval_qc_args.add_argument(
        "--mean-dp-thresholds",
        help=(
            "List of mean DP cutoffs to determining the fraction of samples with mean coverage >= the cutoff for each "
            "interval."
        ),
        type=int,
        nargs="+",
        default=[5, 10, 15, 20, 25],
    )
    sex_interval_qc_args.add_argument(
        "--interval-qc-n-partitions",
        help="Number of desired partitions for the sex imputation interval QC output Table.",
        default=500,
        type=int,
    )

    sex_ploidy_args = parser.add_argument_group(
        "Impute sex ploidy", "Arguments used for imputing sex chromosome ploidy."
    )
    sex_ploidy_args.add_argument(
        "--impute-sex-ploidy",
        help="Run sex chromosome ploidy imputation.",
        action="store_true",
    )
    sex_ploidy_args.add_argument(
        "--f-stat-ukb-var",
        help=(
            "Whether to use UK Biobank high callrate (0.99) and common variants (UKB allele frequency > value specified"
            " by '--min-af') for f-stat computation instead of the sites determined by '--determine-fstat-sites'."
        ),
        action="store_true",
    )
    sex_ploidy_args.add_argument(
        "--min-af",
        help="Minimum variant allele frequency to retain variant in qc matrix table.",
        default=0.001,
        type=float,
    )
    sex_ploidy_args.add_argument(
        "--f-stat-cutoff",
        help=(
            "Cutoff for f-stat to roughly divide 'XX' from 'XY' samples. Assumes XX samples are below cutoff and XY "
            "are above cutoff."
        ),
        type=float,
        default=-1.0,
    )
    sex_ploidy_high_cov_method_parser = sex_ploidy_args.add_mutually_exclusive_group(
        required=False
    )
    sex_ploidy_high_cov_method_parser.add_argument(
        "--high-cov-intervals",
        help="Whether to filter to high coverage intervals for the sex ploidy imputation.",
        action="store_true",
    )
    sex_ploidy_high_cov_method_parser.add_argument(
        "--high-cov-per-platform",
        help="Whether filter to per platform high coverage intervals for the sex ploidy imputation.",
        action="store_true",
    )
    sex_ploidy_high_cov_method_parser.add_argument(
        "--high-cov-all-platforms",
        help=(
            "Whether to filter to high coverage intervals for the sex ploidy imputation. Use only intervals that are "
            "considered high coverage across all platforms."
        ),
        action="store_true",
    )
    sex_ploidy_args.add_argument(
        "--min-platform-size",
        help=(
            "Required size of a platform to be considered in '--high-cov-all-platforms'. Only platforms that "
            "have # of samples > 'min_platform_size' are used to determine intervals that have a high coverage across "
            "all platforms."
        ),
        type=int,
        default=100,
    )
    sex_ploidy_args.add_argument(
        "--variant-depth-only-x-ploidy",
        help=(
            "Whether to use depth of variant data for the x ploidy estimation instead of the default behavior that "
            "will use reference blocks."
        ),
        action="store_true",
    )
    sex_ploidy_args.add_argument(
        "--variant-depth-only-y-ploidy",
        help=(
            "Whether to use depth of variant data for the y ploidy estimation instead of the default behavior that "
            "will use reference blocks."
        ),
        action="store_true",
    )
    sex_ploidy_args.add_argument(
        "--omit-variant-depth-ploidy-lcr-filter",
        help=(
            "Whether to omit filtering out variants in LCR regions for the variants only ploidy estimation and "
            "fraction of homozygous alternate variants on chromosome X."
        ),
        action="store_true",
    )
    sex_ploidy_args.add_argument(
        "--omit-variant-depth-ploidy-segdup-filter",
        help=(
            "Whether to omit filtering out variants in segdup regions for the variants only ploidy estimation and "
            "fraction of homozygous alternate variants on chromosome X."
        ),
        action="store_true",
    )
    sex_ploidy_args.add_argument(
        "--variant-depth-ploidy-snv-only",
        help=(
            "Whether to filter to only single nucleotide variants for variants only ploidy estimation and fraction "
            "of homozygous alternate variants on chromosome X."
        ),
        action="store_true",
    )
    sex_ploidy_args.add_argument(
        "--omit-compute-x-frac-variants-hom-alt",
        help="Whether to omit the computation of the fraction of homozygous alternate variants on chromosome X.",
        action="store_true",
    )
    sex_ploidy_high_cov_opt_parser = sex_ploidy_args.add_mutually_exclusive_group(
        required=False
    )
    sex_ploidy_high_cov_opt_parser.add_argument(
        "--high-cov-by-mean-fraction-over-dp-0",
        help="Whether to use the mean fraction of bases over DP 0 to determine high coverage intervals.",
        action="store_true",
    )
    sex_ploidy_high_cov_opt_parser.add_argument(
        "--high-cov-by-prop-samples-over-cov",
        help=(
            "Whether to determine high coverage intervals using the proportion of samples with a mean interval "
            "coverage over a specified coverage for chrX (--x-cov), chrY (--y-cov), and the normalization contig "
            "(--norm-cov)."
        ),
        action="store_true",
    )
    sex_ploidy_args.add_argument(
        "--sex-mean-fraction-over-dp-0",
        help="Mean fraction of bases over DP used to define high coverage intervals on sex chromosomes.",
        type=float,
        default=0.4,
    )
    sex_ploidy_args.add_argument(
        "--norm-mean-fraction-over-dp-0",
        help="Mean fraction of bases over DP used to define high coverage intervals on the normalization chromosome.",
        type=float,
        default=0.99,
    )
    sex_ploidy_args.add_argument(
        "--x-cov",
        help=(
            "Mean coverage level used to define high coverage intervals on chromosome X. This field must be in the "
            "sex interval coverage MT (defined in '--mean-dp-thresholds')!"
        ),
        type=int,
        default=10,
    )
    sex_ploidy_args.add_argument(
        "--y-cov",
        help=(
            "Mean coverage level used to define high coverage intervals on chromosome Y. This field must be in the "
            "sex interval coverage MT (defined in '--mean-dp-thresholds')!"
        ),
        type=int,
        default=5,
    )
    sex_ploidy_args.add_argument(
        "--norm-cov",
        help=(
            "Mean coverage level used to define high coverage intervals on the normalization autosome. This field must "
            "sex interval coverage MT (defined in '--mean-dp-thresholds')!"
        ),
        type=int,
        default=20,
    )
    sex_ploidy_args.add_argument(
        "--prop-samples-x",
        help="Proportion samples at specified coverage '--x-cov' to determine high coverage intervals on chromosome X.",
        type=float,
        default=0.80,
    )
    sex_ploidy_args.add_argument(
        "--prop-samples-y",
        help="Proportion samples at specified coverage '--y-cov' to determine high coverage intervals on chromosome Y.",
        type=float,
        default=0.35,
    )
    sex_ploidy_args.add_argument(
        "--prop-samples-norm",
        help=(
            "Proportion samples at specified coverage '--norm-cov' to determine high coverage intervals on the "
            "normalization chromosome specified by '--normalization-contig'."
        ),
        type=float,
        default=0.85,
    )

    sex_karyotype_args = parser.add_argument_group(
        "Annotate sex karyotype", "Arguments used for annotating sex karyotype."
    )
    sex_karyotype_args.add_argument(
        "--annotate-sex-karyotype",
        help="Run sex karyotype inference.",
        action="store_true",
    )
    sex_karyotype_args.add_argument(
        "--use-gmm-for-ploidy-cutoffs",
        help="Whether to use gaussian mixture model to roughly split samples into 'XX' and 'XY' instead of f-stat.",
        action="store_true",
    )
    sex_karyotype_args.add_argument(
        "--per-platform",
        help="Whether to run the karyotype inference per platform.",
        action="store_true",
    )

    args = parser.parse_args()

    if (
        args.high_cov_intervals
        or args.high_cov_per_platform
        or args.high_cov_all_platforms
    ) and not (
        args.high_cov_by_mean_fraction_over_dp_0
        or args.high_cov_by_prop_samples_over_cov
    ):
        parser.error(
            "One of --high-cov-by-mean-fraction-over-dp-0 or --high-cov-by-prop-samples-over-cov is required when a "
            "high coverage option (--high-cov-intervals, --high-cov-per-platform, or --high-cov-all-platforms) "
            "is specified."
        )

    if args.slack_channel:
        with slack_notifications(slack_token, args.slack_channel):
            main(args)
    else:
        main(args)<|MERGE_RESOLUTION|>--- conflicted
+++ resolved
@@ -327,7 +327,6 @@
         reference data for chrX ploidy estimation. Default will only use reference data.
     :param variant_depth_only_y_ploidy: Whether to use depth of variant data within calling intervals instead of
         reference data for chrY ploidy estimation. Default will only use reference data.
-<<<<<<< HEAD
     :param variant_depth_only_ploidy_filter_lcr: Whether to filter out variants in LCR regions for variants only ploidy
         estimation and fraction of homozygous alternate variants on chromosome X. Default is True.
     :param variant_depth_only_ploidy_filter_segdup: Whether to filter out variants in segdup regions for variants only
@@ -336,16 +335,10 @@
         ploidy estimation and fraction of homozygous alternate variants on chromosome X. Default is False.
     :param compute_x_frac_variants_hom_alt: Whether to return an annotation for the fraction of homozygous alternate
         variants on chromosome X. Default is False.
-    :param freq_ht: Table to use for f-stat allele frequency cutoff. The input VDS is filtered to sites in this Table
-        prior to running Hail's `impute_sex` module, and alternate allele frequency is used from this Table with a
-        `min_af` cutoff.
-    :param min_af: Minimum alternate allele frequency to be used in f-stat calculations.
-=======
     :param freq_ht: Optional Table to use for f-stat allele frequency cutoff. The input VDS is filtered to sites in
         this Table prior to running Hail's `impute_sex` module, and alternate allele frequency is used from this Table
         with a `min_af` cutoff.
     :param min_af: Minimum alternate allele frequency to be used in f-stat calculations. Default is 0.001.
->>>>>>> d9b6bf73
     :param f_stat_cutoff: f-stat to roughly divide 'XX' from 'XY' samples. Assumes XX samples are below cutoff and XY
         are above cutoff. Default is -1.0.
     :return: Table with imputed ploidies.
