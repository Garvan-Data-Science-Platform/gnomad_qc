import argparse
import functools
import logging
import operator
from typing import Callable, Dict, List, Optional, Tuple

import hail as hl

from gnomad.sample_qc.pipeline import annotate_sex, infer_sex_karyotype
from gnomad.utils.file_utils import file_exists
from gnomad.utils.slack import slack_notifications

from gnomad_qc.slack_creds import slack_token
from gnomad_qc.v4.resources.basics import (
    calling_intervals,
    get_checkpoint_path,
    get_gnomad_v4_vds,
    get_logging_path,
    ukb_f_stat,
)
from gnomad_qc.v4.resources.sample_qc import (
    f_stat_sites,
    platform,
    ploidy,
    sex,
    sex_imputation_coverage,
    sex_imputation_platform_coverage,
)

logging.basicConfig(format="%(levelname)s (%(name)s %(lineno)s): %(message)s")
logger = logging.getLogger("sex_inference")
logger.setLevel(logging.INFO)


def determine_fstat_sites(
    vds: hl.vds.VariantDataset,
    approx_af_and_no_callrate: bool = False,
    min_af: float = 0.001,
    min_callrate: float = 0.99,
) -> hl.Table:
    """
    Write a Table with chromosome X SNPs that are bi-allelic, common, and high callrate by default.

    This Table is designed to be used as a variant filter in sex imputation for f-stat computation.

    .. warning::

        By default `approx_af_and_no_callrate` is False and the final Table will be filtered to high callrate (> value
        specified by `min_callrate`) variants. This requires a densify of chrX!"

    .. note::

        If `approx_af_and_no_callrate` is True, allele frequency is approximated with AC/(n_samples * 2) and no callrate
        filter is used.

    :param vds: Input VariantDataset.
    :param approx_af_and_no_callrate: Whether to approximate allele frequency with AC/(n_samples * 2) and use no
        callrate cutoff to filter sites.
    :param min_af: Minimum alternate allele frequency cutoff used to filter sites.
    :param min_callrate: Minimum callrate cutoff used to filter sites.
    :return: Table of chromosome X sites to be used for f-stat computation.
    """
    vds = hl.vds.filter_chromosomes(vds, keep=["chrX"])
    vd = vds.variant_data
    vd = vd.filter_rows(
        (hl.len(vd.alleles) == 2) & hl.is_snp(vd.alleles[0], vd.alleles[1])
    )
    vd = vd.transmute_entries(GT=hl.experimental.lgt_to_gt(vd.LGT, vd.LA))

    if approx_af_and_no_callrate:
        n_samples = vd.count_cols()
        logger.info("Number of samples: %d", n_samples)
        ht = vd.select_rows(
            AF=hl.agg.sum(vd.GT.n_alt_alleles()) / (n_samples * 2),
        ).rows()
        ht = ht.filter(ht.AF > min_af)
        ht = ht.annotate_globals(
            min_approx_af=min_af,
        )
    else:
        mt = hl.vds.to_dense_mt(hl.vds.VariantDataset(vds.reference_data, vd))
        ht = hl.variant_qc(mt).rows()
        ht = ht.filter(
            (ht.variant_qc.call_rate > min_callrate) & (ht.variant_qc.AF[1] > min_af)
        )
        ht = ht.annotate(AF=ht.variant_qc.AF[1])
        ht = ht.annotate_globals(
            min_af=min_af,
            min_callrate=min_callrate,
        )

    return ht


def load_platform_ht(
    test: bool = False,
    calling_interval_name: str = "intersection",
    calling_interval_padding: int = 50,
) -> hl.Table:
    """
    Load platform assignment Table or test Table and return an error if requested Table does not exist.

    .. note::

        If `test` is True and the test platform assignment Table does not exist, the function will load the final
        platform assignment Table instead if it already exists.

    :param test: Whether a test platform assignment Table should be loaded.
    :param calling_interval_name: Name of calling intervals to use for interval coverage. One of: 'ukb', 'broad', or
        'intersection'. Only used if `test` is True.
    :param calling_interval_padding: Number of base pair padding to use on the calling intervals. One of 0 or 50 bp.
        Only used if `test` is True.
    :return: Platform assignment Table.
    """
    logger.info("Loading platform information...")
    test_platform_path = get_checkpoint_path(
        f"test_platform_assignment.{calling_interval_name}.pad{calling_interval_padding}"
    )
    if test and file_exists(test_platform_path):
        ht = hl.read_table(test_platform_path)
    elif file_exists(platform.path):
        ht = platform.ht()
        if test:
            logger.warning(
                "Test platform file does not exist for calling interval %s and interval padding %s, using final "
                "platform assignment Table instead. To use a test platform assignment please run "
                "platform_inference.py --assign-platforms with the --test argument and needed "
                "--calling-interval-name/--calling-interval-padding arguments.",
                calling_interval_name,
                calling_interval_padding,
            )
    elif test:
        raise FileNotFoundError(
            f"There is no test platform assignment Table written for calling interval {calling_interval_name} and "
            f"interval padding {calling_interval_padding} and a final platform assignment Table does not exist. "
            f"Please run platform_inference.py --assign-platforms with the --test argument and needed "
            f"--calling-interval-name/--calling-interval-padding arguments."
        )
    else:
        raise FileNotFoundError(
            f"There is no final platform assignment Table written. Please run: "
            f"platform_inference.py --assign-platforms to compute the platform assignment Table."
        )

    return ht


def generate_sex_imputation_interval_coverage_mt(
    vds: hl.vds.VariantDataset,
    calling_intervals_ht: hl.Table,
    contigs: List[str] = ["chrX", "chrY", "chr20"],
) -> hl.MatrixTable:
    """
    Create a MatrixTable of interval-by-sample coverage on a specified list of contigs with PAR regions excluded.

    :param vds: Input VariantDataset.
    :param calling_intervals_ht: Calling interval Table.
    :param contigs: Which contigs to compute interval coverage on for sex imputation. Default: 'chrX', 'chrY', 'chr20'.
    :return: MatrixTable with interval coverage per sample on specified contigs and PAR regions excluded.
    """
    calling_intervals_ht = calling_intervals_ht.filter(
        hl.literal(contigs).contains(calling_intervals_ht.interval.start.contig)
    )
    logger.info(
        "Filtering VariantDataset to the following contigs: %s...",
        ", ".join(contigs),
    )
    vds = hl.vds.filter_chromosomes(vds, keep=contigs)
    rg = vds.reference_data.locus.dtype.reference_genome

    par_boundaries = []
    for par_interval in rg.par:
        par_boundaries.append(par_interval.start)
        par_boundaries.append(par_interval.end)

    # Segment on PAR interval boundaries
    calling_intervals = hl.segment_intervals(calling_intervals_ht, par_boundaries)

    # Remove intervals overlapping PAR
    calling_intervals = calling_intervals.filter(
        hl.all(lambda x: ~x.overlaps(calling_intervals.interval), hl.literal(rg.par))
    )

    kept_contig_filter = hl.array(contigs).map(
        lambda x: hl.parse_locus_interval(x, reference_genome=rg)
    )
    vds = hl.vds.VariantDataset(
        hl.filter_intervals(vds.reference_data, kept_contig_filter),
        hl.filter_intervals(vds.variant_data, kept_contig_filter),
    )
    mt = hl.vds.interval_coverage(vds, calling_intervals, gq_thresholds=()).drop(
        "gq_thresholds"
    )

    return mt


def generate_sex_imputation_interval_qc_mt(
    mt: hl.MatrixTable,
    platform_ht: hl.Table,
    mean_dp_thresholds: List[int] = [5, 10, 15, 20, 25],
) -> hl.MatrixTable:
    """
    Create a Table of fraction of samples per interval and per platform with mean DP over specified thresholds.

    :param mt: Input sex interval coverage MatrixTable.
    :param platform_ht: Input platform assignment Table.
    :param mean_dp_thresholds: List of mean DP thresholds to use for computing the fraction of samples with mean
        interval DP >= the threshold.
    :return: MatrixTable with annotations for the fraction of samples per interval and per platform over DP thresholds.
    """
    # Note: Default `hl.vds.interval_coverage` will return a list for `fraction_over_dp_threshold` where the
    # second element is dp >= 1 (dp > 0)
    mt = mt.annotate_cols(platform=platform_ht[mt.col_key].qc_platform)
    mt = mt.annotate_rows(
        **{
            f"fraction_over_{dp}x": hl.agg.fraction(mt.mean_dp >= dp)
            for dp in mean_dp_thresholds
        },
        mean_fraction_over_dp_0=hl.agg.mean(mt.fraction_over_dp_threshold[1]),
    )
    mt = mt.select_globals(mean_dp_thresholds=mean_dp_thresholds)

    logger.info("Adding per platform aggregation...")
    platform_mt = mt.group_cols_by(mt.platform).aggregate(
        **{
            f"platform_fraction_over_{dp}x": hl.agg.fraction(mt.mean_dp >= dp)
            for dp in mean_dp_thresholds
        },
        platform_mean_fraction_over_dp_0=hl.agg.mean(mt.fraction_over_dp_threshold[1]),
    )

    platform_ht = platform_ht.group_by(platform_ht.qc_platform).aggregate(
        n_samples=hl.agg.count()
    )
    platform_mt = platform_mt.annotate_cols(
        n_samples=platform_ht[platform_mt.col_key].n_samples
    )

    return platform_mt


def compute_sex_ploidy(
    vds: hl.vds.VariantDataset,
    interval_qc_mt: Optional[hl.MatrixTable] = None,
    high_cov_intervals: bool = False,
    high_cov_per_platform: bool = False,
    high_cov_all_platforms: bool = False,
    high_cov_cutoffs: Optional[Dict[str, Tuple]] = None,
    platform_ht: Optional[hl.Table] = None,
    min_platform_size: bool = 100,
    normalization_contig: str = "chr20",
    variant_depth_only_x_ploidy: bool = False,
    variant_depth_only_y_ploidy: bool = False,
    freq_ht: Optional[hl.Table] = None,
    min_af: float = 0.001,
    f_stat_cutoff: float = -1.0,
) -> hl.Table:
    """
    Impute sample sex based on X-chromosome heterozygosity and sex chromosome ploidy.

    With no additional parameters passed, chrX and chrY ploidy will be imputed using Hail's
    `hail.vds.impute_sex_chromosome_ploidy` method which computes chromosome ploidy using reference block DP per
    calling interval (using intervals in `coverage_mt`). This method breaks up the reference blocks at the calling
    interval boundaries, maintaining all reference block END information for the mean DP per interval computation.

    There is also the option to impute ploidy using mean variant depth within the specified calling intervals instead
    of using reference block depths. This can be defined differently for chrX and chrY using
    `variant_depth_only_x_ploidy` and `variant_depth_only_y_ploidy`.

    The following options are available to filter to high coverage intervals prior to sex chromosome ploidy imputation.
        - `high_cov_intervals` - filter to high coverage intervals across the entire dataset.
        - `high_cov_per_platform` - filter to per platform high coverage intervals.
        - `high_cov_all_platforms` - filter to only intervals that are high coverage within all platforms. This method
          uses only platforms that have # of samples > `min_platform_size` to determine intervals that have a high
          coverage across all platforms.

        - For all of these options the `high_cov_cutoffs` and `interval_qc_mt` are used to filter to high coverage
          intervals.
            - `interval_qc_mt` is the output of `generate_sex_imputation_interval_qc_mt` and contains annotations
              that can be used in the `high_cov_cutoffs` dictionary to indicate intervals that are considered high
              coverage.
            - `high_cov_cutoffs` dictionary should be in this form:
              {
                  "chrX": (annotation in `interval_qc_mt`, cutoff),
                  "chrY": (annotation in `interval_qc_mt`, cutoff),
                  `normalization_contig`: (annotation in `interval_qc_mt`, cutoff)
              }
            - `high_cov_cutoffs` and `interval_qc_mt` are then used to filter to intervals where for contig in
              `high_cov_cutoffs`:
              - interval_qc_mt.contig == contig
              - interval_qc_mt[annotation in `interval_qc_mt`] > cutoff
              - Note: a prefix of "platform_" is added before the annotation if coverage should be per platform.
            - Example of `high_cov_cutoffs` dictionary using the mean_fraction_over_dp_0 annotation:
              {
                  "chrX": ("mean_fraction_over_dp_0", 0.4),
                  "chrY": ("mean_fraction_over_dp_0", 0.4),
                  `normalization_contig`: ("mean_fraction_over_dp_0", 0.99)
              }
            - Example of `high_cov_cutoffs` dictionary using annotations for the proportion of samples over a specified
              coverage:
              {"chrX": ("over_10x", 0.80), "chrY": ("over_5x", 0.35), `normalization_contig`: ("over_20x", 0.85)}

    :param vds: Input VDS for use in sex inference.
    :param interval_qc_mt: Optional interval QC MatrixTable. This is only needed if `high_cov_intervals`,
        `high_cov_per_platform` or `high_cov_all_platforms` are True.
    :param high_cov_intervals: Whether to filter to high coverage intervals for the sex ploidy imputation. Default
        is False.
    :param high_cov_per_platform: Whether to filter to per platform high coverage intervals for the sex ploidy imputation.
        Default is False.
    :param high_cov_all_platforms: Whether to filter to high coverage intervals for the sex ploidy imputation. Using
        only intervals that are considered high coverage across all platforms. Default is False.
    :param high_cov_cutoffs: Optional dictionary containing per contig annotations and cutoffs to use for filtering to
        high coverage intervals before imputing sex ploidy. This is only needed if `high_cov_intervals`,
        `high_cov_per_platform` or `high_cov_all_platforms` are True.
    :param platform_ht: Input platform assignment Table. This is only needed if `high_cov_per_platform` or
        `high_cov_all_platforms` are True.
    :param min_platform_size: Required size of a platform to be considered when using `high_cov_all_platforms`. Only
        platforms that have # of samples > 'min_platform_size' are used to determine intervals that have a high
        coverage across all platforms. Default is 100.
    :param normalization_contig: Which autosomal chromosome to use for normalizing the coverage of chromosomes X and Y.
        Default is 'chr20'.
    :param variant_depth_only_x_ploidy: Whether to use depth of variant data within calling intervals instead of
        reference data for chrX ploidy estimation. Default will only use reference data.
    :param variant_depth_only_y_ploidy: Whether to use depth of variant data within calling intervals instead of
        reference data for chrY ploidy estimation. Default will only use reference data.
    :param freq_ht: Optional Table to use for f-stat allele frequency cutoff. The input VDS is filtered to sites in
        this Table prior to running Hail's `impute_sex` module, and alternate allele frequency is used from this Table
        with a `min_af` cutoff.
    :param min_af: Minimum alternate allele frequency to be used in f-stat calculations. Default is 0.001.
    :param f_stat_cutoff: f-stat to roughly divide 'XX' from 'XY' samples. Assumes XX samples are below cutoff and XY
        are above cutoff. Default is -1.0.
    :return: Table with imputed ploidies.
    """
    if (high_cov_per_platform or high_cov_all_platforms) and platform_ht is None:
        raise ValueError(
            "'platform_ht' must be defined if 'high_cov_per_platform' or 'high_cov_all_platforms' is True!"
        )

    if high_cov_per_platform and high_cov_all_platforms:
        raise ValueError(
            "Only one of 'high_cov_per_platform' or 'high_cov_all_platforms' can be True!"
        )

    if high_cov_intervals and high_cov_all_platforms:
        logger.warning(
            "Both 'high_cov_intervals' and 'high_cov_all_platforms' are True, high coverage intervals will be defined"
            " as intervals that match high coverage criteria within all platforms."
        )
    add_globals = {}

    def _get_high_coverage_intervals_ht(
        interval_qc_mt: hl.MatrixTable,
        prefix: str = "",
        agg_func: Callable[
            [hl.expr.BooleanExpression], hl.BooleanExpression
        ] = hl.agg.all,
    ) -> hl.Table:
        """
        Helper function to create a Table filtered to high coverage intervals.

        High coverage intervals are determined using `agg_func`, `x_cov`, `y_cov`, `norm_cov`, `prop_samples_x`,
        `prop_samples_y`, and `prop_samples_norm`.

        :param interval_qc_mt: Input interval QC MatrixTable.
        :param prefix: Prefix of annotations in `interval_qc_mt` that contain the proportion of samples with
            mean DP over coverage cutoffs.
        :param agg_func: Hail aggregation function to determine if an interval coverage meets the
            `cov_*` > `prop_samples_*` criteria.
        :return: Table of high coverage intervals.
        """
<<<<<<< HEAD
        filter_expr = functools.reduce(
            operator.or_,
            [
                (interval_qc_mt.interval.start.contig == contig)
                & agg_func(interval_qc_mt[f"{prefix}{ann}"] > cutoff)
                for contig, (ann, cutoff) in high_cov_cutoffs.items()
            ],
        )

        return interval_qc_mt.filter_rows(filter_expr).rows()
=======
        return interval_qc_mt.filter_rows(
            (
                (interval_qc_mt.interval.start.contig == "chrX")
                & agg_func(interval_qc_mt[f"{prefix}fraction_over_{x_cov}x"] > prop_samples_x)
            )
            | (
                (interval_qc_mt.interval.start.contig == "chrY")
                & agg_func(interval_qc_mt[f"{prefix}fraction_over_{y_cov}x"] > prop_samples_y)
            )
            | (
                (interval_qc_mt.interval.start.contig == normalization_contig)
                & agg_func(
                    interval_qc_mt[f"{prefix}fraction_over_{norm_cov}x"] > prop_samples_norm
                )
            )
        ).rows()
>>>>>>> 0cacd77f

    def _annotate_sex(
        vds: hl.vds.VariantDataset, calling_intervals_ht: hl.Table
    ) -> hl.Table:
        """
        Helper function to perform `annotate_sex` using unchanged parameters with changes to the VDS and calling
        intervals.

        :param vds: Input VDS to use for sex ploidy annotation.
        :param calling_intervals_ht: Table including only intervals wanted for sex annotation.
        :return: Table containing sex ploidy estimates for samples in the input VDS.
        """
        ploidy_ht = annotate_sex(
            vds,
            included_intervals=calling_intervals_ht,
            normalization_contig=normalization_contig,
            sites_ht=freq_ht.filter(hl.is_defined(calling_intervals_ht[freq_ht.locus]))
            if freq_ht is not None
            else None,
            aaf_expr="AF",
            gt_expr="LGT",
            f_stat_cutoff=f_stat_cutoff,
            aaf_threshold=min_af,
            variants_only_x_ploidy=variant_depth_only_x_ploidy,
            variants_only_y_ploidy=variant_depth_only_y_ploidy,
            infer_karyotype=False,
        )
        return ploidy_ht

    if high_cov_intervals or high_cov_all_platforms or high_cov_per_platform:
        if high_cov_cutoffs is None:
            raise ValueError(
                "If 'high_cov_intervals', 'high_cov_all_platforms', or 'high_cov_per_platform is True "
                "'high_cov_cutoffs' must be supplied!"
            )
        logger.info(
<<<<<<< HEAD
            "Running sex ploidy imputation using only high coverage intervals: %s...",
            high_cov_cutoffs,
=======
            "Running sex ploidy estimation using only high coverage intervals: %d percent of samples "
            "with greater than %dx coverage on chrX, %d percent of samples with greater than %dx coverage on chrY, and "
            "%d percent of samples with greater than %dx coverage on %s...",
            int(prop_samples_x * 100),
            x_cov,
            int(prop_samples_y * 100),
            y_cov,
            int(prop_samples_norm * 100),
            norm_cov,
            normalization_contig,
>>>>>>> 0cacd77f
        )
        add_globals["high_cov_interval_parameters"] = high_cov_cutoffs

    if high_cov_per_platform:
        logger.info(
            "Running sex ploidy imputation per platform using per platform high coverage intervals..."
        )
        platforms = platform_ht.aggregate(
            hl.agg.collect_as_set(platform_ht.qc_platform)
        )
        per_platform_ploidy_hts = []
        for platform in platforms:
            logger.info(
                "Performing ploidy imputation using high coverage intervals for platform %s...",
                platform,
            )
            ploidy_ht = _annotate_sex(
                hl.vds.filter_samples(
                    vds, platform_ht.filter(platform_ht.qc_platform == platform)
                ),
                _get_high_coverage_intervals_ht(
                    interval_qc_mt.filter_cols(interval_qc_mt.platform == platform),
                    prefix="platform_",
                ),
            )
            per_platform_ploidy_hts.append(ploidy_ht)

        ploidy_ht = per_platform_ploidy_hts[0].union(*per_platform_ploidy_hts[1:])
    elif high_cov_all_platforms:
        logger.info(
            "Running sex ploidy imputation using high coverage intervals across all platforms. Limited to platforms "
            "with at least %s samples...",
            min_platform_size,
        )
        # Excluding small platforms and platform_-1 (platform containing all samples with unassigned platform)
        interval_qc_mt = interval_qc_mt.filter_cols(
            (interval_qc_mt.n_samples >= min_platform_size)
            & (interval_qc_mt.platform != "platform_-1")
        )
        ploidy_ht = _annotate_sex(
            vds, _get_high_coverage_intervals_ht(interval_qc_mt, prefix="platform_")
        )
        add_globals["high_cov_all_platforms_min_platform_size"] = min_platform_size
    elif high_cov_intervals:
        logger.info(
            "Running sex ploidy imputation using high coverage intervals across the full sample set..."
        )
        ploidy_ht = _annotate_sex(
            vds, _get_high_coverage_intervals_ht(interval_qc_mt, agg_func=lambda x: x)
        )
    else:
        logger.info("Running sex ploidy imputation...")
        ploidy_ht = _annotate_sex(vds, interval_qc_mt.rows())

    ploidy_ht = ploidy_ht.annotate_globals(
        high_cov_intervals=high_cov_intervals,
        high_cov_per_platform=high_cov_per_platform,
        high_cov_all_platforms=high_cov_all_platforms,
        f_stat_min_af=min_af,
        f_stat_cutoff=f_stat_cutoff,
        **add_globals,
    )

    return ploidy_ht


def infer_sex_karyotype_from_ploidy(
    ploidy_ht: hl.Table,
    per_platform: bool = False,
    f_stat_cutoff: float = -1.0,
) -> hl.Table:
    """
    Create a Table with X_karyotype, Y_karyotype, and sex_karyotype.

    :param ploidy_ht: Table with chromosome X and chromosome Y ploidies, and f-stat.
    :param per_platform: Whether the sex karyotype ploidy cutoff inference should be applied per platform.
    :param f_stat_cutoff: f-stat to roughly divide 'XX' from 'XY' samples. Assumes XX samples are below cutoff and XY
        are above cutoff.
    :return: Table of imputed sex karyotypes.
    """
    logger.info("Running sex karyotype inference")
    if per_platform:
        platforms = ploidy_ht.aggregate(hl.agg.collect_as_set(ploidy_ht.platform))
        per_platform_karyotype_hts = []
        x_ploidy_cutoffs = {}
        y_ploidy_cutoffs = {}

        for platform in platforms:
            logger.info(
                "Performing sex karyotype inference for platform %s...",
                platform,
            )
            karyotype_ht = infer_sex_karyotype(
                ploidy_ht.filter(ploidy_ht.platform == platform),
                f_stat_cutoff,
            )
            per_platform_karyotype_hts.append(karyotype_ht)
            x_ploidy_cutoffs[platform] = karyotype_ht.index_globals().x_ploidy_cutoffs
            y_ploidy_cutoffs[platform] = karyotype_ht.index_globals().y_ploidy_cutoffs

        karyotype_ht = per_platform_karyotype_hts[0].union(
            *per_platform_karyotype_hts[1:]
        )
        karyotype_ht = karyotype_ht.annotate_globals(
            x_ploidy_cutoffs=hl.struct(**x_ploidy_cutoffs),
            y_ploidy_cutoffs=hl.struct(**y_ploidy_cutoffs),
        )
    else:
        karyotype_ht = infer_sex_karyotype(ploidy_ht, f_stat_cutoff)

    return karyotype_ht


def main(args):
    hl.init(
        log="/sex_inference.log",
        default_reference="GRCh38",
        tmp_dir="gs://gnomad-tmp-4day",
    )
    # NOTE: remove this flag when the new shuffle method is the default
    hl._set_flags(use_new_shuffle="1")

    test = args.test
    calling_interval_name = args.calling_interval_name
    calling_interval_padding = args.calling_interval_padding
    normalization_contig = args.normalization_contig
    per_platform = args.per_platform
    overwrite = args.overwrite

    try:
        if args.determine_fstat_sites:
            logger.info("Determining sites to use for f-stat computations...")
            vds = get_gnomad_v4_vds(
                remove_hard_filtered_samples=False,
                remove_hard_filtered_samples_no_sex=True,
                test=test,
            )
            ht = determine_fstat_sites(
                vds,
                approx_af_and_no_callrate=args.approx_af_and_no_callrate,
                min_af=args.min_af,
                min_callrate=args.min_callrate,
            )
            ht.naive_coalesce(args.fstat_n_partitions).write(
                get_checkpoint_path("test_f_stat_sites")
                if test
                else f_stat_sites.path,
                overwrite=overwrite,
            )

        if args.sex_imputation_interval_coverage:
            vds = get_gnomad_v4_vds(
                remove_hard_filtered_samples=False,
                remove_hard_filtered_samples_no_sex=True,
                test=test,
            )
            calling_intervals_ht = calling_intervals(
                calling_interval_name, calling_interval_padding
            ).ht()
            coverage_mt = generate_sex_imputation_interval_coverage_mt(
                vds,
                calling_intervals_ht,
                contigs=["chrX", "chrY", normalization_contig],
            )
            coverage_mt = coverage_mt.annotate_globals(
                calling_interval_name=calling_interval_name,
                calling_interval_padding=calling_interval_padding,
                normalization_contig=normalization_contig,
            )
            coverage_mt.write(
                get_checkpoint_path("test_sex_imputation_cov", mt=True)
                if test
                else sex_imputation_coverage.path,
                overwrite=overwrite,
            )

        if args.sex_imputation_interval_qc:
            if test:
                coverage_mt = hl.read_matrix_table(
                    get_checkpoint_path("test_sex_imputation_cov", mt=True)
                )
            else:
                coverage_mt = sex_imputation_coverage.mt()

            platform_ht = load_platform_ht(
                test,
                coverage_mt.calling_interval_name,
                coverage_mt.calling_interval_padding,
            )
            platform_mt = generate_sex_imputation_interval_qc_mt(
                coverage_mt,
                platform_ht,
                mean_dp_thresholds=args.mean_dp_thresholds,
            )
            platform_mt.naive_coalesce(args.interval_qc_n_partitions).write(
                get_checkpoint_path("test_sex_imputation_cov.per_platform", mt=True)
                if test
                else sex_imputation_platform_coverage.path,
                overwrite=overwrite,
            )

        if args.impute_sex_ploidy:
            vds = get_gnomad_v4_vds(
                remove_hard_filtered_samples=False,
                remove_hard_filtered_samples_no_sex=True,
                test=test,
            )
            platform_ht = load_platform_ht(
                test, calling_interval_name, calling_interval_padding
            )
            if args.f_stat_ukb_var:
                # The UK Biobank f-stat table contains only variants that were high callrate (0.99) and common
                # (AF >0.001) within the UK Biobank 200K Regeneron exome dataset and it includes the UK Biobank 200K
                # allele frequency information that can be used in the hl.impute_sex f-stat computation allele frequency
                # cutoff (args.min-af)
                freq_ht = ukb_f_stat.ht()
            else:
                freq_ht = (
                    hl.read_table(get_checkpoint_path("test_f_stat_sites"))
                    if test
                    else f_stat_sites.ht()
                )

            ploidy_ht_path = (
                get_checkpoint_path(f"ploidy_imputation") if test else ploidy.path
            )

            # Added because without this impute_sex_chromosome_ploidy will still run even with overwrite=False
            if overwrite or not file_exists(ploidy_ht_path):
                interval_qc_mt = (
                    hl.read_matrix_table(
                        get_checkpoint_path(
                            "test_sex_imputation_cov.per_platform", mt=True
                        )
                    )
                    if test
                    else sex_imputation_platform_coverage.mt()
                )
                high_cov_cutoffs = None
                if args.high_cov_by_mean_fraction_over_dp_0:
                    high_cov_cutoffs = {
                        "chrX": (
                            "mean_fraction_over_dp_0",
                            args.sex_mean_fraction_over_dp_0,
                        ),
                        "chrY": (
                            "mean_fraction_over_dp_0",
                            args.sex_mean_fraction_over_dp_0,
                        ),
                        normalization_contig: (
                            "mean_fraction_over_dp_0",
                            args.norm_mean_fraction_over_dp_0,
                        ),
                    }
                elif args.high_cov_by_prop_samples_over_cov:
                    high_cov_cutoffs = {
                        "chrX": (f"over_{args.x_cov}x", args.prop_samples_x),
                        "chrY": (f"over_{args.y_cov}x", args.prop_samples_y),
                        normalization_contig: (
                            f"over_{args.norm_cov}x",
                            args.prop_samples_norm,
                        ),
                    }

                ploidy_ht = compute_sex_ploidy(
                    vds,
                    interval_qc_mt,
                    high_cov_intervals=args.high_cov_intervals,
                    high_cov_per_platform=args.high_cov_per_platform,
                    high_cov_all_platforms=args.high_cov_all_platforms,
                    high_cov_cutoffs=high_cov_cutoffs,
                    platform_ht=platform_ht,
                    min_platform_size=args.min_platform_size,
                    normalization_contig=normalization_contig,
                    variant_depth_only_x_ploidy=args.variant_depth_only_x_ploidy,
                    variant_depth_only_y_ploidy=args.variant_depth_only_y_ploidy,
                    freq_ht=freq_ht,
                    min_af=args.min_af,
                    f_stat_cutoff=args.f_stat_cutoff,
                )

                ploidy_ht = ploidy_ht.annotate(
                    platform=platform_ht[ploidy_ht.key].qc_platform
                )
                ploidy_ht = ploidy_ht.annotate_globals(
                    f_stat_ukb_var=args.f_stat_ukb_var
                )
                logger.info("Writing ploidy Table...")
                ploidy_ht.write(ploidy_ht_path, overwrite=True)
            else:
                logger.warning("File exists and overwrite is not set!")

        if args.annotate_sex_karyotype:
            ploidy_ht = (
                hl.read_table(get_checkpoint_path(f"ploidy_imputation"))
                if test
                else ploidy.ht()
            )
            karyotype_ht = infer_sex_karyotype_from_ploidy(
                ploidy_ht,
                per_platform=per_platform,
                f_stat_cutoff=args.f_stat_cutoff,
            )
            sex_ht = ploidy_ht.annotate(**karyotype_ht[ploidy_ht.key])
            sex_ht = sex_ht.annotate_globals(**karyotype_ht.index_globals())

            logger.info("Writing sex HT with karyotype annotation...")
            sex_ht.write(
                get_checkpoint_path("sex") if test else sex.path,
                overwrite=overwrite,
            )

    finally:
        logger.info("Copying log to logging bucket...")
        hl.copy_log(get_logging_path("sex_inference"))


if __name__ == "__main__":
    parser = argparse.ArgumentParser()
    parser.add_argument(
        "--overwrite",
        help="Overwrite output files.",
        action="store_true",
    )
    parser.add_argument(
        "--test",
        help="Test the pipeline using the gnomAD v4 test dataset.",
        action="store_true",
    )
    parser.add_argument(
        "--slack-channel", help="Slack channel to post results and notifications to."
    )

    fstat_args = parser.add_argument_group(
        "Determine f-stat sites",
        "Arguments used for determining sites to use for f-stat calculations.",
    )
    fstat_args.add_argument(
        "--determine-fstat-sites",
        help=(
            "Create Table of common (> value specified by '--min-af'), bi-allelic SNPs on chromosome X for f-stat "
            "calculations. Additionally filter to high callrate (> value specified by '--min-callrate') variants "
            "if '--approx-af-and-no-callrate' is not used. NOTE: This requires a densify of chrX!"
        ),
        action="store_true",
    )
    fstat_args.add_argument(
        "--min-callrate", help="Minimum variant callrate.", default=0.99, type=float
    )
    fstat_args.add_argument(
        "--approx-af-and-no-callrate",
        help=(
            "Whether to approximate allele frequency with AC/(n_samples * 2) and use no callrate cutoff for "
            "determination of f-stat sites."
        ),
        action="store_true",
    )
    fstat_args.add_argument(
        "--fstat-n-partitions",
        help="Number of desired partitions for the f-stat sites output Table.",
        default=1000,
        type=int,
    )

    sex_coverage_args = parser.add_argument_group(
        "Sex imputation interval coverage",
        "Arguments used for computing interval coverage for sex imputation.",
    )
    sex_coverage_args.add_argument(
        "--sex-imputation-interval-coverage",
        help=(
            "Create a MatrixTable of interval-by-sample coverage on a specified list of contigs with PAR regions "
            "excluded."
        ),
        action="store_true",
    )
    sex_coverage_args.add_argument(
        "--normalization-contig",
        help="Which autosomal chromosome to use for normalizing the coverage of chromosomes X and Y.",
        type=str,
        default="chr20",
    )
    sex_coverage_args.add_argument(
        "--calling-interval-name",
        help=(
            "Name of calling intervals to use for interval coverage. One of: 'ukb', 'broad', or 'intersection'. Only "
            "used if '--test' is set."
        ),
        type=str,
        choices=["ukb", "broad", "intersection"],
        default="intersection",
    )
    sex_coverage_args.add_argument(
        "--calling-interval-padding",
        help=(
            "Number of base pair padding to use on the calling intervals. One of 0 or 50 bp. Only used if '--test' is "
            "set."
        ),
        type=int,
        choices=[0, 50],
        default=50,
    )

    sex_interval_qc_args = parser.add_argument_group(
        "Sex chromosome interval QC",
        "Arguments used for making an interval QC HT from the sex imputation interval coverage MT.",
    )
    sex_interval_qc_args.add_argument(
        "--sex-imputation-interval-qc",
        help=(
            "Create a Table of the fraction of samples per interval and per platform with mean DP over thresholds "
            "specified by '--mean-dp-thresholds'."
        ),
        action="store_true",
    )
    sex_interval_qc_args.add_argument(
        "--mean-dp-thresholds",
        help=(
            "List of mean DP cutoffs to determining the fraction of samples with mean coverage >= the cutoff for each "
            "interval."
        ),
        type=int,
        nargs="+",
        default=[5, 10, 15, 20, 25],
    )
    sex_interval_qc_args.add_argument(
        "--interval-qc-n-partitions",
        help="Number of desired partitions for the sex imputation interval QC output Table.",
        default=500,
        type=int,
    )

    sex_ploidy_args = parser.add_argument_group(
        "Impute sex ploidy", "Arguments used for imputing sex chromosome ploidy."
    )
    sex_ploidy_args.add_argument(
        "--impute-sex-ploidy",
        help="Run sex chromosome ploidy imputation.",
        action="store_true",
    )
    sex_ploidy_args.add_argument(
        "--f-stat-ukb-var",
        help=(
            "Whether to use UK Biobank high callrate (0.99) and common variants (UKB allele frequency > value specified"
            " by '--min-af') for f-stat computation instead of the sites determined by '--determine-fstat-sites'."
        ),
        action="store_true",
    )
    sex_ploidy_args.add_argument(
        "--min-af",
        help="Minimum variant allele frequency to retain variant.",
        default=0.001,
        type=float,
    )
    sex_ploidy_args.add_argument(
        "--f-stat-cutoff",
        help=(
            "Cutoff for f-stat to roughly divide 'XX' from 'XY' samples. Assumes XX samples are below cutoff and XY "
            "are above cutoff."
        ),
        type=float,
        default=-1.0,
    )
    sex_ploidy_high_cov_method_parser = sex_ploidy_args.add_mutually_exclusive_group(
        required=False
    )
    sex_ploidy_high_cov_method_parser.add_argument(
        "--high-cov-intervals",
        help=(
            "Whether to filter to high coverage intervals for the sex ploidy imputation. Can't be used at the same "
            "time as '--high-cov-per-platform' or '--high-cov-all-platforms'."
        ),
        action="store_true",
    )
    sex_ploidy_high_cov_method_parser.add_argument(
        "--high-cov-per-platform",
        help=(
            "Whether to filter to per platform high coverage intervals for the sex ploidy imputation. Can't be used "
             "at the same time as '--high-cov-intervals' or '--high-cov-all-platforms'."
        ),
        action="store_true",
    )
    sex_ploidy_high_cov_method_parser.add_argument(
        "--high-cov-all-platforms",
        help=(
            "Whether to filter to high coverage intervals for the sex ploidy imputation. Use only intervals that are "
            "considered high coverage across all platforms.  Can't be used at the same time as '--high-cov-intervals' "
            "or '--high-cov-per-platform'"
        ),
        action="store_true",
    )
    sex_ploidy_args.add_argument(
        "--min-platform-size",
        help=(
            "Required size of a platform to be considered in '--high-cov-all-platforms'. Only platforms that "
            "have # of samples > 'min_platform_size' are used to determine intervals that have a high coverage across "
            "all platforms."
        ),
        type=int,
        default=100,
    )
    sex_ploidy_args.add_argument(
        "--variant-depth-only-x-ploidy",
        help=(
            "Whether to use depth of variant data for the x ploidy estimation instead of the default behavior that "
            "will use reference blocks."
        ),
        action="store_true",
    )
    sex_ploidy_args.add_argument(
        "--variant-depth-only-y-ploidy",
        help=(
            "Whether to use depth of variant data for the y ploidy estimation instead of the default behavior that "
            "will use reference blocks."
        ),
        action="store_true",
    )
    sex_ploidy_high_cov_opt_parser = sex_ploidy_args.add_mutually_exclusive_group(
        required=False
    )
    sex_ploidy_high_cov_opt_parser.add_argument(
        "--high-cov-by-mean-fraction-over-dp-0",
        help="Whether to use the mean fraction of bases over DP 0 to determine high coverage intervals.",
        action="store_true",
    )
    sex_ploidy_high_cov_opt_parser.add_argument(
        "--high-cov-by-prop-samples-over-cov",
        help=(
            "Whether to determine high coverage intervals using the proportion of samples with a mean interval "
            "coverage over a specified coverage for chrX (--x-cov), chrY (--y-cov), and the normalization contig "
            "(--norm-cov)."
        ),
        action="store_true",
    )
    sex_ploidy_args.add_argument(
        "--sex-mean-fraction-over-dp-0",
        help="Mean fraction of bases over DP used to define high coverage intervals on sex chromosomes.",
        type=float,
        default=0.4,
    )
    sex_ploidy_args.add_argument(
        "--norm-mean-fraction-over-dp-0",
        help="Mean fraction of bases over DP used to define high coverage intervals on the normalization chromosome.",
        type=float,
        default=0.99,
    )
    sex_ploidy_args.add_argument(
        "--x-cov",
        help=(
            "Mean coverage level used to define high coverage intervals on chromosome X. This field must be in the "
            "sex interval coverage MT (defined in '--mean-dp-thresholds')!"
        ),
        type=int,
        default=10,
    )
    sex_ploidy_args.add_argument(
        "--y-cov",
        help=(
            "Mean coverage level used to define high coverage intervals on chromosome Y. This field must be in the "
            "sex interval coverage MT (defined in '--mean-dp-thresholds')!"
        ),
        type=int,
        default=5,
    )
    sex_ploidy_args.add_argument(
        "--norm-cov",
        help=(
            "Mean coverage level used to define high coverage intervals on the normalization autosome. This field must "
            "sex interval coverage MT (defined in '--mean-dp-thresholds')!"
        ),
        type=int,
        default=20,
    )
    sex_ploidy_args.add_argument(
        "--prop-samples-x",
        help="Proportion samples at specified coverage '--x-cov' to determine high coverage intervals on chromosome X.",
        type=float,
        default=0.80,
    )
    sex_ploidy_args.add_argument(
        "--prop-samples-y",
        help="Proportion samples at specified coverage '--y-cov' to determine high coverage intervals on chromosome Y.",
        type=float,
        default=0.35,
    )
    sex_ploidy_args.add_argument(
        "--prop-samples-norm",
        help=(
            "Proportion samples at specified coverage '--norm-cov' to determine high coverage intervals on the "
            "normalization chromosome specified by '--normalization-contig'."
        ),
        type=float,
        default=0.85,
    )

    sex_karyotype_args = parser.add_argument_group(
        "Annotate sex karyotype", "Arguments used for annotating sex karyotype."
    )
    sex_karyotype_args.add_argument(
        "--annotate-sex-karyotype",
        help="Run sex karyotype inference.",
        action="store_true",
    )
    sex_karyotype_args.add_argument(
        "--per-platform",
        help="Whether to run the karyotype inference per platform.",
        action="store_true",
    )

    args = parser.parse_args()

    if (
        args.high_cov_intervals
        or args.high_cov_per_platform
        or args.high_cov_all_platforms
    ) and not (
        args.high_cov_by_mean_fraction_over_dp_0
        or args.high_cov_by_prop_samples_over_cov
    ):
        parser.error(
            "One of --high-cov-by-mean-fraction-over-dp-0 or --high-cov-by-prop-samples-over-cov is required when a "
            "high coverage option (--high-cov-intervals, --high-cov-per-platform, or --high-cov-all-platforms) "
            "is specified."
        )

    if args.slack_channel:
        with slack_notifications(slack_token, args.slack_channel):
            main(args)
    else:
        main(args)<|MERGE_RESOLUTION|>--- conflicted
+++ resolved
@@ -369,7 +369,6 @@
             `cov_*` > `prop_samples_*` criteria.
         :return: Table of high coverage intervals.
         """
-<<<<<<< HEAD
         filter_expr = functools.reduce(
             operator.or_,
             [
@@ -380,24 +379,6 @@
         )
 
         return interval_qc_mt.filter_rows(filter_expr).rows()
-=======
-        return interval_qc_mt.filter_rows(
-            (
-                (interval_qc_mt.interval.start.contig == "chrX")
-                & agg_func(interval_qc_mt[f"{prefix}fraction_over_{x_cov}x"] > prop_samples_x)
-            )
-            | (
-                (interval_qc_mt.interval.start.contig == "chrY")
-                & agg_func(interval_qc_mt[f"{prefix}fraction_over_{y_cov}x"] > prop_samples_y)
-            )
-            | (
-                (interval_qc_mt.interval.start.contig == normalization_contig)
-                & agg_func(
-                    interval_qc_mt[f"{prefix}fraction_over_{norm_cov}x"] > prop_samples_norm
-                )
-            )
-        ).rows()
->>>>>>> 0cacd77f
 
     def _annotate_sex(
         vds: hl.vds.VariantDataset, calling_intervals_ht: hl.Table
@@ -434,21 +415,8 @@
                 "'high_cov_cutoffs' must be supplied!"
             )
         logger.info(
-<<<<<<< HEAD
             "Running sex ploidy imputation using only high coverage intervals: %s...",
             high_cov_cutoffs,
-=======
-            "Running sex ploidy estimation using only high coverage intervals: %d percent of samples "
-            "with greater than %dx coverage on chrX, %d percent of samples with greater than %dx coverage on chrY, and "
-            "%d percent of samples with greater than %dx coverage on %s...",
-            int(prop_samples_x * 100),
-            x_cov,
-            int(prop_samples_y * 100),
-            y_cov,
-            int(prop_samples_norm * 100),
-            norm_cov,
-            normalization_contig,
->>>>>>> 0cacd77f
         )
         add_globals["high_cov_interval_parameters"] = high_cov_cutoffs
 
