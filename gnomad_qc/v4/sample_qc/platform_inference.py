import argparse
import logging

import hail as hl

from gnomad.sample_qc.platform import (
    assign_platform_from_pcs,
    run_platform_pca,
)
from gnomad.utils.file_utils import file_exists
from gnomad.utils.slack import slack_notifications

from gnomad_qc.slack_creds import slack_token
from gnomad_qc.v4.resources.basics import (
    calling_intervals,
    get_checkpoint_path,
    get_gnomad_v4_vds,
    gnomad_v4_testset,
    gnomad_v4_testset_meta,
    get_logging_path,
)
from gnomad_qc.v4.resources.sample_qc import (
    hard_filtered_samples,
    interval_coverage,
    platform,
    platform_pca_eigenvalues,
    platform_pca_loadings,
    platform_pca_scores,
)

logging.basicConfig(format="%(levelname)s (%(name)s %(lineno)s): %(message)s")
logger = logging.getLogger("platform_pca")
logger.setLevel(logging.INFO)


def main(args):
    hl.init(log="/platform_pca.log", default_reference="GRCh38")
    calling_interval_name = args.calling_interval_name
    calling_interval_padding = args.calling_interval_padding

    try:
        if args.compute_coverage:
            if args.test:
                logger.info("Loading test VDS...")
                vds = gnomad_v4_testset.vds()
            else:
                logger.info("Loading full v4 VDS...")
                vds = get_gnomad_v4_vds(remove_hard_filtered_samples=False)

            logger.info(
                "Loading calling intervals: %s with padding of %d...",
                calling_interval_name,
                calling_interval_padding,
            )
            ht = calling_intervals(
                calling_interval_name, calling_interval_padding
            ).ht()
            mt = hl.vds.interval_coverage(vds, intervals=ht)
            mt = mt.annotate_globals(
                calling_interval_name=calling_interval_name,
                calling_interval_padding=calling_interval_padding,
            )
            mt.write(
                get_checkpoint_path(
                    f"test_interval_coverage.{calling_interval_name}.pad{calling_interval_padding}",
                    mt=True,
                )
                if args.test
                else interval_coverage.path,
                overwrite=args.overwrite,
            )

        if args.run_platform_pca:
            logger.info("Running platform PCA...")
            if args.test:
                test_coverage_path = get_checkpoint_path(
                    f"test_interval_coverage.{calling_interval_name}.pad{calling_interval_padding}",
                    mt=True,
                )
                if file_exists(test_coverage_path):
                    mt = hl.read_matrix_table(test_coverage_path)
                else:
                    raise FileNotFoundError(
                        f"The test interval coverage MatrixTable does not exist for calling interval "
                        f"{calling_interval_name} and interval padding {calling_interval_padding}. "
                        f"Please run --compute_coverage with the --test argument and needed "
                        f"--calling_interval_name/--calling_interval_padding arguments."
                    )
            else:
                mt = interval_coverage.mt()

            logger.info(
                "Removing hard filtered samples from interval coverage MatrixTable..."
            )
            if args.test:
                ht = gnomad_v4_testset_meta.ht()
                ht = ht.filter(hl.len(ht.rand_sampling_meta.hard_filters_no_sex) == 0)
            else:
                ht = hard_filtered_samples.ht()

            mt = mt.filter_cols(hl.is_defined(ht[mt.col_key]))

            logger.info("Filter interval coverage MatrixTable to autosomes...")
            mt = mt.filter_rows(mt.interval.start.in_autosome())

            logger.info(
                "Annotating interval coverage MatrixTable with 'callrate' defined as fraction over dp 0..."
            )
            # Default `hl.vds.interval_coverage` will return a list for `fraction_over_dp_threshold` where the
            # second element is dp >= 1 (dp > 0)
            mt = mt.annotate_entries(callrate=mt.fraction_over_dp_threshold[1])

            # NOTE: added None binarization_threshold parameter to be consistent with runs before this parameter existed
            eigenvalues, scores_ht, loadings_ht = run_platform_pca(
                mt, binarization_threshold=None
            )
            scores_ht = scores_ht.annotate_globals(**mt.index_globals())
            scores_ht.write(
                get_checkpoint_path(
                    f"test_platform_scores.{calling_interval_name}.pad{calling_interval_padding}"
                )
                if args.test
                else platform_pca_scores.path,
                overwrite=args.overwrite,
            )
            loadings_ht = loadings_ht.annotate_globals(**mt.index_globals())
            loadings_ht.write(
                get_checkpoint_path(
                    f"test_platform_loadings.{calling_interval_name}.pad{calling_interval_padding}"
                )
                if args.test
                else platform_pca_loadings.path,
                overwrite=args.overwrite,
            )
            eigenvalues_ht = hl.Table.parallelize(
                hl.literal(
                    [{"PC": i + 1, "eigenvalue": x} for i, x in enumerate(eigenvalues)],
                    "array<struct{PC: int, eigenvalue: float}>",
                )
            )
            eigenvalues_ht = eigenvalues_ht.annotate_globals(**mt.index_globals())
            eigenvalues_ht.write(
                get_checkpoint_path(
                    f"test_platform_eigenvalues.{calling_interval_name}.pad{calling_interval_padding}"
                )
                if args.test
                else platform_pca_eigenvalues.path,
                overwrite=args.overwrite,
            )

        if args.assign_platforms:
            logger.info("Assigning platforms based on platform PCA clustering")
            if args.test:
                test_scores_path = get_checkpoint_path(
                    f"test_platform_scores.{calling_interval_name}.pad{calling_interval_padding}"
                )
                if file_exists(test_scores_path):
                    scores_ht = hl.read_table(test_scores_path)
                else:
                    raise FileNotFoundError(
                        f"The test platform PCA Table does not exist for calling interval "
<<<<<<< HEAD
                        f"{calling_interval_name} and interval padding {calling_interval_padding}. "
                        f"Please run --compute_coverage and -- run_platform_pca with the --test argument and needed "
=======
                        f"{args.calling_interval_name} and interval padding {args.calling_interval_padding}. "
                        f"Please run --compute_coverage and --run_platform_pca with the --test argument and needed "
>>>>>>> f68b426b
                        f"--calling_interval_name/--calling_interval_padding arguments."
                    )
            else:
                scores_ht = hl.read_table(platform_pca_scores.ht())

            platform_ht = assign_platform_from_pcs(
                scores_ht,
                hdbscan_min_cluster_size=args.hdbscan_min_cluster_size,
                hdbscan_min_samples=args.hdbscan_min_samples,
            )

            # Make sure hdbscan_min_samples is not None before annotating globals
            if not args.hdbscan_min_samples:
                hdbscan_min_samples = args.hdbscan_min_cluster_size
            else:
                hdbscan_min_samples = args.hdbscan_min_samples
            platform_ht = platform_ht.annotate_globals(
                hdbscan_min_cluster_size=args.hdbscan_min_cluster_size,
                hdbscan_min_samples=hdbscan_min_samples,
                **scores_ht.index_globals(),
            )
            platform_ht = platform_ht.checkpoint(
                get_checkpoint_path(
                    f"test_platform_assignment.{calling_interval_name}.pad{calling_interval_padding}"
                )
                if args.test
                else platform.path,
                overwrite=args.overwrite,
            )
            logger.info(f"Platform PCA Table count: {platform_ht.count()}")

    finally:
        logger.info("Copying log to logging bucket...")
        hl.copy_log(get_logging_path("platform_pca"))


if __name__ == "__main__":
    parser = argparse.ArgumentParser()
    parser.add_argument(
        "-o",
        "--overwrite",
        help="Overwrite output files (default: False).",
        action="store_true",
    )
    parser.add_argument(
        "--test",
        help="Use the v4 test dataset instead of the full dataset.",
        action="store_true",
    )
    parser.add_argument(
        "--compute-coverage",
        help="Compute per interval coverage metrics using Hail's vds.interval_coverage method.",
        action="store_true",
    )
    parser.add_argument(
        "--calling-interval-name",
        help="Name of calling intervals to use for interval coverage. One of: 'ukb', 'broad', or 'intersection'.",
        type=str,
        choices=["ukb", "broad", "intersection"],
        default="intersection",
    )
    parser.add_argument(
        "--calling-interval-padding",
        help="Number of base pair padding to use on the calling intervals. One of 0 or 50 bp.",
        type=int,
        choices=[0, 50],
        default=50,
    )
    parser.add_argument(
        "--run-platform-pca",
        help="Runs platform PCA (assumes coverage MatrixTable was computed, --compute_coverage).",
        action="store_true",
    )
    parser.add_argument(
        "--assign-platforms",
        help="Assigns platforms based on per interval fraction of bases over DP 0 PCA results using HDBSCAN.",
        action="store_true",
    )
    parser.add_argument(
        "--hdbscan-min-samples",
        help="Minimum samples parameter for HDBSCAN. If not specified, --hdbscan_min_cluster_size is used.",
        type=int,
        required=False,
    )
    parser.add_argument(
        "--hdbscan-min-cluster-size",
        help="Minimum cluster size parameter for HDBSCAN.",
        type=int,
        default=50,
    )
    parser.add_argument(
        "--slack-channel", help="Slack channel to post results and notifications to."
    )
    args = parser.parse_args()

    if args.slack_channel:
        with slack_notifications(slack_token, args.slack_channel):
            main(args)
    else:
        main(args)<|MERGE_RESOLUTION|>--- conflicted
+++ resolved
@@ -159,14 +159,9 @@
                 else:
                     raise FileNotFoundError(
                         f"The test platform PCA Table does not exist for calling interval "
-<<<<<<< HEAD
                         f"{calling_interval_name} and interval padding {calling_interval_padding}. "
-                        f"Please run --compute_coverage and -- run_platform_pca with the --test argument and needed "
-=======
-                        f"{args.calling_interval_name} and interval padding {args.calling_interval_padding}. "
-                        f"Please run --compute_coverage and --run_platform_pca with the --test argument and needed "
->>>>>>> f68b426b
-                        f"--calling_interval_name/--calling_interval_padding arguments."
+                        f"Please run --compute_coverage and --run-platform-pca with the --test argument and needed "
+                        f"--calling-interval-name/--calling-interval-padding arguments."
                     )
             else:
                 scores_ht = hl.read_table(platform_pca_scores.ht())
