"""
Script to create a dense MatrixTable filtered to a diverse set of variants for relatedness/ancestry PCA using CCDG, gnomAD v3, and UK Biobank.

The variant set was determined using this script:
https://github.com/Nealelab/ccdg_qc/blob/master/scripts/pca_variant_filter.py

The full gnomAD v4 VariantDataset and v4 sparse MatrixTable are filtered to these sites and then densified. The resulting
MatrixTables are merged and additional allele frequency and callrate filters are applied, then LD-pruning is
performed.

Additionally, the script creates a joint v3 and v4 metadata file for use in relatedness/ancestry PCA.
"""
import argparse
import logging
from typing import Union

import hail as hl
from gnomad.sample_qc.pipeline import get_qc_mt
from gnomad.utils.annotations import annotate_adj
from gnomad.utils.slack import slack_notifications

from gnomad_qc.slack_creds import slack_token
from gnomad_qc.v3.resources.basics import get_gnomad_v3_mt
from gnomad_qc.v3.resources.meta import meta as v3_meta
from gnomad_qc.v4.resources.basics import (
    get_checkpoint_path,
    get_gnomad_v4_vds,
    get_logging_path,
)
from gnomad_qc.v4.resources.meta import project_meta as v4_meta
from gnomad_qc.v4.resources.sample_qc import (
    get_joint_qc,
    get_predetermined_qc,
    hard_filtered_samples,
    joint_qc_meta,
    predetermined_qc_sites,
    sample_chr20_mean_dp,
)

logging.basicConfig(format="%(levelname)s (%(name)s %(lineno)s): %(message)s")
logger = logging.getLogger("generate_qc_mt")
logger.setLevel(logging.INFO)


def create_filtered_dense_mt(
    mtds: Union[hl.vds.VariantDataset, hl.MatrixTable],
    split: bool = False,
) -> hl.MatrixTable:
    """
    Filter a sparse MatrixTable or VariantDataset to a set of predetermined QC sites and return a dense MatrixTable.

    :param mtds: Input MatrixTable or VariantDataset.
    :param split: Whether `mtds` should have multi-allelics split before filtering variants.
    :return: Filtered and densified MatrixTable.
    """
    is_vds = isinstance(mtds, hl.vds.VariantDataset)

    if is_vds:
        vds = mtds
    else:
        logger.info("Converting MatrixTable to VariantDataset...")
        mtds = mtds.select_entries("END", "LA", "LGT", "GQ", "DP", "LAD")
        vds = hl.vds.VariantDataset.from_merged_representation(mtds)

    if split:
        logger.info("Performing split-multi...")
        vds = hl.vds.split_multi(vds, filter_changed_loci=True)

    logger.info("Filtering variants to predetermined QC variants...")
    vds = hl.vds.filter_variants(vds, predetermined_qc_sites.ht())

    logger.info("Densifying data...")
    mt = hl.vds.to_dense_mt(vds)

    mt = mt.select_entries("GT", "GQ", "DP", "AD")

    return mt


def generate_qc_mt(
    v3_mt: hl.MatrixTable,
    v4_mt: hl.MatrixTable,
    bi_allelic_only: bool = False,
    min_af: float = 0.0001,
    min_callrate: float = 0.99,
    min_inbreeding_coeff_threshold: float = -0.8,
    ld_r2: float = 0.1,
    n_partitions: int = 1000,
    block_size: int = 2048,
) -> hl.MatrixTable:
    """
    Generate combined gnomAD v3 and v4 QC MatrixTable for use in relatedness and ancestry inference.

    :param v3_mt: Dense gnomAD v3 MatrixTable filtered to predetermined sites.
    :param v4_mt: Dense gnomAD v4 MatrixTable filtered to predetermined sites.
    :param bi_allelic_only: Whether to filter to bi-allelic variants.
    :param min_af: Minimum variant allele frequency to retain variant in QC MatrixTable.
    :param min_callrate: Minimum variant callrate to retain variant in QC MatrixTable.
    :param min_inbreeding_coeff_threshold: Minimum site inbreeding coefficient to retain variant in QC MatrixTable.
    :param ld_r2: LD-pruning cutoff.
    :param n_partitions: Number of partitions to repartition the MT to before LD pruning.
    :param block_size: Block size parameter to use for LD pruning.
    :return: MatrixTable of sites that pass QC filters.
    """
    v3_count = v3_mt.count()
    v4_count = v4_mt.count()
    logger.info(
        "Number of (variants, samples) in the v3.1 MatrixTable: %s...", v3_count
    )
    logger.info("Number of (variants, samples) in the v4 MatrixTable: %s...", v4_count)
    # Remove v4 hard filtered samples.
    v4_mt = v4_mt.anti_join_cols(hard_filtered_samples.ht())

    samples_in_both = v4_mt.cols().semi_join(v3_mt.cols())
    n_samples_in_both = samples_in_both.count()
    if n_samples_in_both > 0:
        logger.info("The following samples are found in both MatrixTables:")
        samples_in_both.show(n_samples_in_both)
        raise ValueError("Overlapping sample names were found in the MatrixTables!")

    n_variants_in_both = v4_mt.rows().semi_join(v3_mt.rows()).count()
    logger.info(
        "Number of variants found in both MatrixTables: %d\n"
        "Number of variants found in only the v3.1 MatrixTable: %d\n"
        "Number of variants found in only the v4 MatrixTable: %d",
        n_variants_in_both,
        v3_count[0] - n_variants_in_both,
        v4_count[0] - n_variants_in_both,
    )

    logger.info(
        "Performing a union of the v3.1 and v4 predetermined QC site MatrixTable"
        " columns..."
    )
    mt = v3_mt.union_cols(v4_mt)

    logger.info("Annotating with adj and filtering to pre LD-pruned QC sites...")
    mt = annotate_adj(mt)

    cp_path = get_checkpoint_path("combined_pre_ld_prune_qc_mt", mt=True)
    mt = get_qc_mt(
        mt,
        bi_allelic_only=bi_allelic_only,
        min_af=min_af,
        min_callrate=min_callrate,
        min_inbreeding_coeff_threshold=min_inbreeding_coeff_threshold,
        min_hardy_weinberg_threshold=None,
        # Already filtered from the initial set of QC variants.
        apply_hard_filters=False,
        ld_r2=ld_r2,
        checkpoint_path=cp_path,
        filter_lcr=False,  # Already filtered from the initial set of QC variants.
        filter_decoy=False,  # Doesn't exist for hg38.
        filter_segdup=False,  # Already filtered from the initial set of QC variants.
        n_partitions=n_partitions,
        block_size=block_size,
    )
    logger.info(
        "Number of pre LD-pruned QC sites in gnomAD v3 + v4: %d...",
        hl.read_matrix_table(cp_path).count_rows(),
    )

    return mt


def generate_qc_meta_ht() -> hl.Table:
    """
    Combine v3 and v4 sample metadata into a single Table for relatedness and population inference.
    :return: Table with v3 and v4 sample metadata
    """
    v3_meta_ht = v3_meta.ht()
    v3_meta_ht = v3_meta_ht.select(
        v2_meta=hl.struct(
            v2_known_pop=v3_meta_ht.project_meta.v2_known_pop,
            v2_known_subpop=v3_meta_ht.project_meta.v2_known_subpop,
            v2_pop=v3_meta_ht.project_meta.v2_pop,
            v2_subpop=v3_meta_ht.project_meta.v2_subpop,
        ),
        v3_meta=hl.struct(
            # Annotate research project for eas samples from Osaka
            v3_research_project=hl.if_else(
<<<<<<< HEAD
                (v3_meta.project_meta.project_pop == "eas")
                & (v3_meta.s.startswith("JPNW")),
=======
                (v3_meta_ht.project_meta.project_pop == "eas")
                & (v3_meta_ht.s.startswith("JPNW")),
>>>>>>> 79e9fe54
                "osaka",
                v3_meta_ht.project_meta.research_project,
            ),
            v3_project_ancestry=v3_meta_ht.project_meta.project_ancestry,
            v3_project_pop=v3_meta_ht.project_meta.project_pop,
            v3_project_subpop=v3_meta_ht.project_meta.project_subpop,
            v3_subpop_description=v3_meta_ht.project_meta.subpop_description,
            v3_subsets=v3_meta_ht.subsets,
            v3_population_inference=v3_meta_ht.population_inference.select(
                "training_pop", "pca_scores", "pop"
            ),
            v3_relatedness_relationships=v3_meta_ht.relatedness_inference.relationships,
            v3_release_related=v3_meta_ht.sample_filters.release_related,
            v3_qc_metrics_outlier_filters=v3_meta_ht.sample_filters.qc_metrics_filters,
            v3_exclude=v3_meta_ht.project_meta.exclude,
            v3_exclude_reason=v3_meta_ht.project_meta.exclude_reason,
            v3_high_quality=v3_meta_ht.high_quality,
            v3_release=v3_meta_ht.release,
        ),
        chr20_mean_dp=v3_meta_ht.sex_imputation.chr20_mean_dp,
        releasable=v3_meta_ht.project_meta.releasable,
        broad_external=v3_meta_ht.project_meta.broad_external,
        hard_filters=v3_meta_ht.sample_filters.hard_filters,
        hard_filtered=v3_meta_ht.sample_filters.hard_filtered,
        data_type="genomes",
    )

    v4_meta_ht = v4_meta.ht()
    chr20_mean_dp_ht = sample_chr20_mean_dp.ht()
    hardfilter_ht = hard_filtered_samples.ht()

    v4_meta_ht = v4_meta_ht.select(
        v2_meta=hl.struct(
            v2_known_pop=v4_meta_ht.project_meta.v2_meta.v2_known_pop,
            v2_known_subpop=v4_meta_ht.project_meta.v2_meta.v2_known_subpop,
            v2_pop=v4_meta_ht.project_meta.v2_meta.v2_pop,
            v2_subpop=v4_meta_ht.project_meta.v2_meta.v2_subpop,
        ),
        v4_race_ethnicity=v4_meta_ht.project_meta.race_ethnicity,
        chr20_mean_dp=chr20_mean_dp_ht[v4_meta_ht.key].chr20_mean_dp,
        releasable=v4_meta_ht.project_meta.releasable,
        broad_external=v4_meta_ht.project_meta.broad_external,
        hard_filters=hardfilter_ht[v4_meta_ht.key].hard_filters,
        hard_filtered=hl.is_defined(hardfilter_ht[v4_meta_ht.key].hard_filters),
        data_type="exomes",
    )

    samples_in_both = v4_meta_ht.semi_join(v3_meta_ht)
    n_samples_in_both = samples_in_both.count()
    if n_samples_in_both > 0:
        logger.info("The following samples are found in both metadata Tables:")
        samples_in_both.show(n_samples_in_both)
        raise ValueError("Overlapping sample names were found in the metadata Tables!")

    return v3_meta_ht.union(v4_meta_ht, unify=True)


def main(args):
    """Create a dense MT of a diverse set of variants for relatedness/ancestry PCA."""
    hl.init(
        log="/generate_qc_mt.log",
        default_reference="GRCh38",
        tmp_dir="gs://gnomad-tmp-4day",
    )
    # NOTE: remove this flag when the new shuffle method is the default. This is necessary for hail 0.2.97. # noqa
    hl._set_flags(use_new_shuffle="1")

    overwrite = args.overwrite
    ld_r2 = args.ld_r2
    test = args.test

    try:
        if args.create_v3_filtered_dense_mt:
            # NOTE: This command removes hard filtered samples.
            mt = get_gnomad_v3_mt(key_by_locus_and_alleles=True, test=test)
            mt = create_filtered_dense_mt(mt, split=True)
            mt = mt.checkpoint(
                get_predetermined_qc(version="3.1", test=test).path,
                overwrite=overwrite,
            )
            logger.info(
                "Number of predetermined QC variants found in the gnomAD v3"
                " MatrixTable: %d...",
                mt.count_rows(),
            )

        if args.create_v4_filtered_dense_mt:
            # NOTE: This subset dense MatrixTable was created before the final hard filtering was determined. # noqa
            # Hard filtering is performed in `generate_qc_mt` before applying variant
            # filters.
            vds = get_gnomad_v4_vds(
                split=True, remove_hard_filtered_samples=False, test=test
            )
            mt = create_filtered_dense_mt(vds)
            mt = mt.checkpoint(
                get_predetermined_qc(test=test).path, overwrite=overwrite
            )
            logger.info(
                "Number of predetermined QC variants found in the gnomAD v4 VDS: %d...",
                mt.count_rows(),
            )

        if args.generate_qc_mt:
            v3_mt = get_predetermined_qc(version="3.1", test=test).mt()
            v4_mt = get_predetermined_qc(test=test).mt()
            mt = generate_qc_mt(
                v3_mt,
                v4_mt,
                bi_allelic_only=args.bi_allelic_only,
                min_af=args.min_af,
                min_callrate=args.min_callrate,
                min_inbreeding_coeff_threshold=args.min_inbreeding_coeff_threshold,
                ld_r2=ld_r2,
                n_partitions=args.n_partitions,
                block_size=args.block_size,
            )
            mt.write(get_joint_qc(test=test).path, overwrite=overwrite)

        if args.generate_qc_meta:
            generate_qc_meta_ht().write(joint_qc_meta.path, overwrite=overwrite)

    finally:
        logger.info("Copying hail log to logging bucket...")
        hl.copy_log(get_logging_path("generate_qc_mt"))


if __name__ == "__main__":
    parser = argparse.ArgumentParser()
    parser.add_argument(
        "--test", help="Runs a test on two partitions of the VDS.", action="store_true"
    )
    parser.add_argument(
        "--create-v3-filtered-dense-mt",
        help=(
            "Create a dense MatrixTable from the raw gnomAD v3.1 sparse MatrixTable"
            " filtered to predetermined QC variants."
        ),
        action="store_true",
    )
    parser.add_argument(
        "--create-v4-filtered-dense-mt",
        help=(
            "Create a dense MatrixTable from the raw gnomAD v4 VariantDataset filtered"
            " to predetermined QC variants."
        ),
        action="store_true",
    )
    parser.add_argument(
        "--generate-qc-mt",
        help=(
            "Create the final merged gnomAD v3 + v4 QC MatrixTable with all specified"
            " filters and LD-pruning."
        ),
        action="store_true",
    )
    parser.add_argument(
        "--bi-allelic-only",
        help="Filter to variants that are bi-allelic.",
        action="store_true",
    )
    parser.add_argument(
        "--min-af",
        help="Minimum variant allele frequency to retain variant in QC MatrixTable.",
        default=0.0001,
        type=float,
    )
    parser.add_argument(
        "--min-callrate",
        help="Minimum variant callrate to retain variant in QC MatrixTable.",
        default=0.99,
        type=float,
    )
    parser.add_argument(
        "--min-inbreeding-coeff-threshold",
        help="Minimum site inbreeding coefficient to retain variant in QC MatrixTable.",
        default=-0.8,
        type=float,
    )
    parser.add_argument(
        "--ld-r2",
        help="LD-pruning cutoff.",
        default=0.1,
        type=float,
    )
    parser.add_argument(
        "--n-partitions",
        help="Desired number of partitions for output QC MatrixTable.",
        default=5000,
        type=int,
    )
    parser.add_argument(
        "--block-size",
        help="Block size parameter to use for LD pruning.",
        default=2048,
        type=int,
    )
    parser.add_argument(
        "--generate-qc-meta",
        help="Create a merged gnomAD v3 + v4 metadata Table for QC purposes.",
        action="store_true",
    )
    parser.add_argument(
        "-o",
        "--overwrite",
        help="Overwrite all data from this subset.",
        action="store_true",
    )
    parser.add_argument(
        "--slack-channel",
        help="Slack channel to post results and notifications to.",
    )

    args = parser.parse_args()

    if args.slack_channel:
        with slack_notifications(slack_token, args.slack_channel):
            main(args)
    else:
        main(args)<|MERGE_RESOLUTION|>--- conflicted
+++ resolved
@@ -166,6 +166,7 @@
 def generate_qc_meta_ht() -> hl.Table:
     """
     Combine v3 and v4 sample metadata into a single Table for relatedness and population inference.
+
     :return: Table with v3 and v4 sample metadata
     """
     v3_meta_ht = v3_meta.ht()
@@ -179,13 +180,8 @@
         v3_meta=hl.struct(
             # Annotate research project for eas samples from Osaka
             v3_research_project=hl.if_else(
-<<<<<<< HEAD
-                (v3_meta.project_meta.project_pop == "eas")
-                & (v3_meta.s.startswith("JPNW")),
-=======
                 (v3_meta_ht.project_meta.project_pop == "eas")
                 & (v3_meta_ht.s.startswith("JPNW")),
->>>>>>> 79e9fe54
                 "osaka",
                 v3_meta_ht.project_meta.research_project,
             ),
