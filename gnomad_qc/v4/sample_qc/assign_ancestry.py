"""Script to assign global ancestry labels to samples using known v3 population labels or TGP and HGDP labels."""
import argparse
import json
import logging
import pickle
from typing import Any, Dict, List, Optional, Tuple

import hail as hl
from gnomad.sample_qc.ancestry import assign_population_pcs, run_pca_with_relateds

from gnomad.utils.slack import slack_notifications
from gnomad_qc.v3.resources.meta import meta as v3_meta
from gnomad_qc.v3.resources.sample_qc import hgdp_tgp_pop_outliers
from gnomad_qc.v4.resources.basics import get_checkpoint_path
from gnomad_qc.v4.resources.sample_qc import (
    ancestry_pca_eigenvalues,
    ancestry_pca_loadings,
    ancestry_pca_scores,
    get_joint_qc,
    get_pop_ht,
    joint_qc_meta,
    pop_rf_path,
<<<<<<< HEAD
=======
    pop_tsv_path,
    related_samples_to_drop,
>>>>>>> 79e9fe54
)

logging.basicConfig(format="%(levelname)s (%(name)s %(lineno)s): %(message)s")
logger = logging.getLogger("ancestry_assignment")
logger.setLevel(logging.INFO)


V4_POP_SPIKE_DICT = {
    "Arab": "mid",
    "Bedouin": "mid",
    "Persian": "mid",
    "Qatari": "mid",
}
"""
Dictionary with potential pops to use for training (with v4 race/ethnicity as key and corresponding pop as value).
"""

V3_SPIKE_PROJECTS = {
    "asj": ["Jewish_Genome_Project"],
    "ami": ["NHLBI_WholeGenome_Sequencing"],
    "afr": ["TOPMED_Tishkoff_Cardiometabolics_Phase4"],
    "amr": [
        "PAGE: Global Reference Panel",
        "PAGE: Multiethnic Cohort (MEC)",
        "CostaRica",
    ],
    "eas": ["osaka"],
    "sas": ["CCDG_PROMIS", "TOPMED_Saleheen_PROMIS_Phase4"],
    "fin": [
        "G4L Initiative Stanley Center",
        "WGSPD3_Palotie_FinnishBP_THL_WGS",
        "WGSPD3_Palotie_Finnish_WGS",
        "WGSPD3_Palotie_Finnish_WGS_December2018",
    ],
    "nfe": [
        "Estonia_University of Tartu_Whole Genome Sequencing",
        "CCDG_Atrial_Fibrillation_Munich",
        "CCDG_Atrial_Fibrillation_Norway",
        "CCDG_Atrial_Fibrillation_Sweden",
        "Estonia_University of Tartu_Whole Genome Sequencing",
        "WGSPD",
    ],
}

"""
Dictionary with v3 pops as keys and approved cohorts to use for training for those pops as values. Decisions were made based on results of analysis to determine which v3 samples/cohorts to use as training samples (per sample calculating the mean distance to all samples in a given population, and an alternative calculating per sample the mean distance limited to only HGDP/1KG samples in each population).
Projects that were excluding based on these analyses are:
afr: NHLBI_WholeGenome_Sequencing
ami: Pedigree-Based Whole Genome Sequencing of Affective and Psychotic Disorders
amr: NHLBI_WholeGenome_Sequencing
amr: PAGE: Women''s Health Initiative (WHI)
"""


def run_pca(
    related_samples_to_drop: hl.Table,
    include_unreleasable_samples: hl.bool = False,
    n_pcs: int = 30,
    test: hl.bool = False,
) -> Tuple[List[float], hl.Table, hl.Table]:
    """
    Run population PCA using `run_pca_with_relateds`.

    :param related_samples_to_drop: Table of related samples to drop from PCA run.
    :param include_unreleasable_samples: Should unreleasable samples be included in the PCA.
    :param n_pcs: Number of PCs to compute.
    :param test: Subset QC MT to small test dataset.
    :return: Eigenvalues, scores and loadings from PCA.
    """
    logger.info("Running population PCA")
    qc_mt = get_joint_qc(test=test).mt()
    joint_meta = joint_qc_meta.ht()
    samples_to_drop = related_samples_to_drop.select()

    if not include_unreleasable_samples:
        logger.info("Excluding unreleasable samples for PCA.")
        samples_to_drop = samples_to_drop.union(
            qc_mt.filter_cols(~joint_meta[qc_mt.col_key].releasable).cols().select()
        )
    else:
        logger.info("Including unreleasable samples for PCA.")

    return run_pca_with_relateds(qc_mt, samples_to_drop, n_pcs=n_pcs)


def prep_ht_for_rf(
    include_unreleasable_samples: bool = False,
    seed: int = 24,
    test: bool = False,
    include_v2_known_in_training: bool = False,
    v4_population_spike: Optional[List[str]] = None,
    v3_population_spike: Optional[List[str]] = None,
) -> hl.Table:
    """
    Prepare the PCA scores hail Table for the random forest population assignment runs.

    Either train the RF with only HGDP and TGP, or HGDP and TGP and all v2 known labels. Can also specify list of pops with known v3/v4 labels to include (v3_population_spike/v4_population_spike) for training. Pops supplied for v4 are specified by race/ethnicity and converted to a ancestry group using V4_POP_SPIKE_DICT.

    :param include_unreleasable_samples: Should unreleasable samples be included in the PCA.
    :param seed: Random seed, defaults to 24.
    :param test: Whether RF should run on the test QC MT.
    :param include_v2_known_in_training: Whether to train RF classifier using v2 known pop labels. Default is False.
    :param v4_population_spike: Optional List of populations to spike into training. Must be in v4_population_spike dictionary. Default is None.
    :param v3_population_spike: Optional List of populations to spike into training. Must be in v3_population_spike dictionary. Default is None.
    :return Table with input for the random forest.
    """
    pop_pca_scores_ht = ancestry_pca_scores(include_unreleasable_samples, test).ht()
    global joint_qc_meta
    global v3_meta

    joint_meta = joint_qc_meta.ht()[pop_pca_scores_ht.key]

    # Collect sample names of hgdp/tgp outliers to remove (these are outliers found by Alicia Martin's group during pop-specific PCA analyses as well as one duplicate sample)
    hgdp_tgp_outliers = hl.literal(hgdp_tgp_pop_outliers.ht().s.collect())

    training_pop = hl.or_missing(
        (joint_meta.v3_meta.v3_subsets.hgdp | joint_meta.v3_meta.v3_subsets.tgp)
        & (
            joint_meta.v3_meta.v3_project_pop != "oth"
        )  # Not using v3_project_pop="oth" samples as these are the samples from Oceania (there are only a few known Oceania samples and in past inference analyses no new samples are inferred as belonging to this group)
        & ~hgdp_tgp_outliers.contains(pop_pca_scores_ht.s),
        joint_meta.v3_meta.v3_project_pop,
    )

    if include_v2_known_in_training:
        training_pop = hl.if_else(
            hl.is_defined(training_pop),
            training_pop,
            hl.if_else(
                (hl.is_defined(joint_meta.v2_meta.v2_known_pop))
                & (hl.is_missing(joint_meta.v3_meta.v3_subsets.hgdp)),
                joint_meta.v2_meta.v2_known_pop,
                hl.missing(hl.tstr),
                missing_false=True,
            ),
            missing_false=True,
        )

    pop_pca_scores_ht = pop_pca_scores_ht.annotate(
        training_pop=training_pop,
        hgdp_or_tgp=joint_meta.v3_meta.v3_subsets.hgdp
        | joint_meta.v3_meta.v3_subsets.tgp,
    )

    if v4_population_spike:
        logger.info(
            "Spiking v4 pops, %s, into the RF training data...", v4_population_spike
        )

        pop_spiking = hl.dict(
            [
                (pop, V4_POP_SPIKE_DICT[pop])
                if pop in V4_POP_SPIKE_DICT
                else ValueError(f"Supplied pop: {pop} is not in V4_POP_SPIKE_DICT")
                for pop in v4_population_spike
            ]
        )

        pop_pca_scores_ht = pop_pca_scores_ht.annotate(
            training_pop=hl.case()
            .when(
                hl.is_defined(pop_pca_scores_ht.training_pop),
                pop_pca_scores_ht.training_pop,
            )
            .when(
                pop_spiking.contains(
                    joint_qc_meta.ht()[pop_pca_scores_ht.key].v4_race_ethnicity
                ),
                pop_spiking[
                    (joint_qc_meta.ht()[pop_pca_scores_ht.key].v4_race_ethnicity)
                ],
            )
            .or_missing()
        )

    if v3_population_spike:
        logger.info(
            "Spiking v3 pops, %s, into the RF training data", v3_population_spike
        )
        pop_spiking = hl.dict(
            [
                (pop, V3_SPIKE_PROJECTS[pop])
                if pop in V3_SPIKE_PROJECTS
                else ValueError(f"Supplied pop: {pop} is not in V3_SPIKE_PROJECTS")
                for pop in v3_population_spike
            ]
        )

        joint_qc_meta = joint_qc_meta.ht()
        v3_meta = v3_meta.ht()

        # TODO: Edit code once the joint QC is updated
        # Annotate research project for eas samples from Osaka
        v3_meta = v3_meta.annotate(
            project_meta=v3_meta.project_meta.annotate(
                research_project=hl.if_else(
                    (v3_meta.project_meta.project_pop == "eas")
                    & (v3_meta.s.startswith("JPNW")),
                    "osaka",
                    v3_meta.project_meta.research_project,
                )
            )
        )
        joint_qc_meta = joint_qc_meta.annotate(v3=v3_meta[joint_qc_meta.key])

        # Filter to only pre-determined list of v3 cohorts for the v3 spike-ins
        joint_qc_meta = joint_qc_meta.filter(
            hl.literal(V3_SPIKE_PROJECTS).contains(joint_qc_meta.v3_meta.v3_project_pop)
        )
        joint_qc_meta = joint_qc_meta.filter(
            hl.literal(V3_SPIKE_PROJECTS)[
                joint_qc_meta.v3_meta.v3_project_pop
            ].contains(joint_qc_meta.v3.project_meta.research_project)
        )

        pop_pca_scores_ht = pop_pca_scores_ht.annotate(
            training_pop=hl.case()
            .when(
                hl.is_defined(pop_pca_scores_ht.training_pop),
                pop_pca_scores_ht.training_pop,
            )
            .when(
                pop_spiking.contains(
                    joint_qc_meta[pop_pca_scores_ht.key].v3_meta.v3_project_pop
                ),
                (joint_qc_meta[pop_pca_scores_ht.key].v3_meta.v3_project_pop),
            )
            .or_missing()
        )

    # Keep track of original training population labels, this is useful if
    # samples are withheld to create PR curves
    pop_pca_scores_ht = pop_pca_scores_ht.annotate(
        original_training_pop=pop_pca_scores_ht.training_pop,
    )

    return pop_pca_scores_ht


def assign_pops(
    min_prob: float,
    include_unreleasable_samples: bool = False,
    pcs: List[int] = list(range(1, 21)),
    missing_label: str = "remaining",
    seed: int = 24,
    test: bool = False,
    overwrite: bool = False,
    include_v2_known_in_training: bool = False,
    v4_population_spike: Optional[List[str]] = None,
    v3_population_spike: Optional[List[str]] = None,
) -> Tuple[hl.Table, Any]:
    """
    Use a random forest model to assign global population labels based on the results from `run_pca`.

    Training data is the known label for HGDP and 1KG samples and all v2 samples with known pops unless specificied to restrict only to 1KG and HGDP samples. Can also specify a list of pops with known v3/v4 labels to include (v3_population_spike/v4_population_spike) for training. Pops supplied for v4 are specified by race/ethnicity and converted to a ancestry group using V4_POP_SPIKE_DICT. The method assigns
    a population label to all samples in the dataset.

    :param min_prob: Minimum RF probability for pop assignment.
    :param include_unreleasable_samples: Whether unreleasable samples were included in PCA.
    :param pcs: List of PCs to use in the RF.
    :param missing_label: Label for samples for which the assignment probability is smaller than `min_prob`.
    :param seed: Random seed, defaults to 24.
    :param test: Whether running assigment on a test dataset.
    :param overwrite: Whether to overwrite existing files.
    :param include_v2_known_in_training: Whether to train RF classifier using v2 known pop labels. Default is False.
    :param v4_population_spike: Optional List of v4 populations to spike into the RF. Must be in v4_pop_spike dictionary. Defaults to None.
    :param v3_population_spike: Optional List of v3 populations to spike into the RF. Must be in v4_pop_spike dictionary. Defaults to None.
    :return: Table of pop assignments and the RF model.
    """
    logger.info("Prepping HT for RF...")
    pop_pca_scores_ht = prep_ht_for_rf(
        include_unreleasable_samples,
        seed,
        test,
        include_v2_known_in_training,
        v4_population_spike,
        v3_population_spike,
    )
    pop_field = "pop"
    logger.info(
        "Running RF for the first time with PCs %s using %d training examples: %s",
        pcs,
        pop_pca_scores_ht.aggregate(
            hl.agg.count_where(hl.is_defined(pop_pca_scores_ht.training_pop))
        ),
        pop_pca_scores_ht.aggregate(hl.agg.counter(pop_pca_scores_ht.training_pop)),
    )
    # Run the pop RF.
    pop_ht, pops_rf_model = assign_population_pcs(
        pop_pca_scores_ht,
        pc_cols=pcs,
        known_col="training_pop",
        output_col=pop_field,
        min_prob=min_prob,
        missing_label=missing_label,
    )
    pop_ht = pop_ht.checkpoint(
        get_checkpoint_path(f"assign_pops_rf_iter_1_pop_lots_of_loggers_{pcs[-1]}"),
        overwrite=overwrite,
    )

    pop_ht = pop_ht.annotate(
        original_training_pop=pop_pca_scores_ht[pop_ht.key].original_training_pop
    )
    pop_ht = pop_ht.annotate_globals(
        min_prob=min_prob,
        include_unreleasable_samples=include_unreleasable_samples,
        pcs=pcs,
        include_v2_known_in_training=include_v2_known_in_training,
        v3_population_spike=v3_population_spike,
        v4_population_spike=v4_population_spike,
    )

    if v3_population_spike:
        pop_ht = pop_ht.annotate_globals(
            v3_population_spike=v3_population_spike,
        )
    if v4_population_spike:
        pop_ht = pop_ht.annotate_globals(
            v4_population_spike=v4_population_spike,
        )

    return pop_ht, pops_rf_model


def write_pca_results(
    pop_pca_eigenvalues: List[float],
    pop_pca_scores_ht: hl.Table,
    pop_pca_loadings_ht: hl.Table,
    overwrite: hl.bool = False,
    included_unreleasables: hl.bool = False,
    test: hl.bool = False,
):
    """
    Write out the eigenvalue hail Table, scores hail Table, and loadings hail Table returned by run_pca().

    :param pop_pca_eigenvalues: List of eigenvalues returned by run_pca.
    :param pop_pca_scores_ht: Table of scores returned by run_pca.
    :param pop_pca_loadings_ht: Table of loadings returned by run_pca.
    :param overwrite: Whether to overwrite an existing file.
    :param included_unreleasables: Whether run_pca included unreleasable samples.
    :param test: Whether the test QC MT was used in the PCA.
    :return: None
    """
    pop_pca_eigenvalues_ht = hl.Table.parallelize(
        hl.literal(
            [{"PC": i + 1, "eigenvalue": x} for i, x in enumerate(pop_pca_eigenvalues)],
            "array<struct{PC: int, eigenvalue: float}>",
        )
    )
    pop_pca_eigenvalues_ht.write(
        ancestry_pca_eigenvalues(included_unreleasables, test).path,
        overwrite=overwrite,
    )
    pop_pca_scores_ht.write(
        ancestry_pca_scores(included_unreleasables, test).path,
        overwrite=overwrite,
    )
    pop_pca_loadings_ht.write(
        ancestry_pca_loadings(included_unreleasables, test).path,
        overwrite=overwrite,
    )


def assign_pop_with_per_pop_probs(
    pop_ht: hl.Table,
    min_prob_decisions: Dict[str, float],
    missing_label: str = "remaining",
) -> hl.Table:
    """
    Assign samples to populations based on population-specific minimum RF probabilities.

    :param pop_ht: Table containing results of population inference.
    :param min_prob_decisions: Dictionary with population as key, and minimum RF probability required to assign a sample to that population as value.
    :param missing_label: Label for samples for which the assignment probability is smaller than required minimum probability.
    :return: Table with 'pop' annotation based on supplied per pop min probabilities rather than 'min-pop-prob'..
    """
    pop_ht = pop_ht.annotate(
        most_likely_pop=hl.rbind(
            hl.sorted(
                [
                    hl.struct(pop=x[-3:], prob=pop_ht[x])
                    for x in pop_ht.row
                    if x.startswith("prob_")
                ],
                key=lambda el: el[1],
                reverse=True,
            ),
            lambda pop_probs: hl.struct(
                pop=pop_probs[0][0],
                prob=pop_probs[0][1],
                second_prob=pop_probs[1][1],
                prob_diff=pop_probs[0][1] - pop_probs[1][1],
            ),
        )
    )
    pop_ht = pop_ht.annotate(
        pop=hl.if_else(
            pop_ht.most_likely_pop.prob
            >= hl.literal(min_prob_decisions).get(pop_ht.most_likely_pop.pop),
            pop_ht.most_likely_pop.pop,
            missing_label,
        )
    )
    pop_ht = pop_ht.annotate_globals(min_prob_decisions=min_prob_decisions)

    return pop_ht


def main(args):
    """Assign global ancestry labels to samples."""
    try:
        include_unreleasable_samples = args.include_unreleasable_samples
        overwrite = args.overwrite
        test = args.test
        include_v2_known_in_training = args.include_v2_known_in_training

        if args.run_pca:
            pop_eigenvalues, pop_scores_ht, pop_loadings_ht = run_pca(
                pca_related_samples_to_drop().ht(),
                include_unreleasable_samples,
                args.n_pcs,
                test,
            )

<<<<<<< HEAD
            write_pca_results(
                pop_eigenvalues,
                pop_scores_ht,
                pop_loadings_ht,
                overwrite,
                include_unreleasable_samples,
                test,
            )
=======
    include_unreleasable_samples = args.include_unreleasable_samples
    overwrite = args.overwrite
    test = args.test
    only_train_on_hgdp_tgp = args.only_train_on_hgdp_tgp

    if args.run_pca:
        pop_eigenvalues, pop_scores_ht, pop_loadings_ht = run_pca(
            related_samples_to_drop(release=False).ht(),
            include_unreleasable_samples,
            args.n_pcs,
            test,
        )
>>>>>>> 79e9fe54

        if args.assign_pops:
            pop_pcs = args.pop_pcs
            pop_pcs = list(range(1, pop_pcs[0] + 1)) if len(pop_pcs) == 1 else pop_pcs
            logger.info("Using following PCs: %s", pop_pcs)
            pop_ht, pops_rf_model = assign_pops(
                args.min_pop_prob,
                include_unreleasable_samples,
                pcs=pop_pcs,
                test=test,
                overwrite=overwrite,
                include_v2_known_in_training=include_v2_known_in_training,
                v4_population_spike=args.v4_population_spike,
                v3_population_spike=args.v3_population_spike,
            )

            if args.min_prob_decisions_json:
                with hl.hadoop_open(args.min_prob_decisions_json, "r") as d:
                    min_prob_decisions = json.load(d)
                logger.info(
                    "Using min prob decisions per ancestry group: %s",
                    min_prob_decisions,
                )

                pop_ht = assign_pop_with_per_pop_probs(pop_ht, min_prob_decisions)

            logger.info("Writing pop ht...")
            pop_ht = pop_ht.checkpoint(
                get_pop_ht(
                    test=test,
                ).path,
                overwrite=overwrite,
                _read_if_exists=not overwrite,
            )

            with hl.hadoop_open(
                pop_rf_path(test=test),
                "wb",
            ) as out:
                pickle.dump(pops_rf_model, out)
    finally:
        hl.copy_log(
            f"gs://gnomad-tmp-4day/ancestry_assignment/ancestry_assignment.rf.log"
        )


if __name__ == "__main__":
    parser = argparse.ArgumentParser()
    parser.add_argument("--run-pca", help="Compute ancestry PCA", action="store_true")
    parser.add_argument(
        "--n-pcs",
        help="Number of PCs to compute for ancestry PCA. Defaults to 30.",
        default=30,
        type=int,
    )
    parser.add_argument(
        "--include-unreleasable-samples",
        help="Include unreleasable samples when computing PCA.",
        action="store_true",
    )
    parser.add_argument(
        "--assign-pops", help="Assigns pops from PCA.", action="store_true"
    )
    parser.add_argument(
        "--pop-pcs",
        help=(
            "List of PCs to use for ancestry assignment. The values provided should be"
            " 1-based. If a single integer is passed, the script assumes this"
            " represents the total PCs to use e.g. --pop-pcs=6 will use PCs"
            " 1,2,3,4,5,and 6. Defaults to 20 PCs."
        ),
        default=20,
        type=int,
        nargs="+",
    )
    parser.add_argument(
        "--min-pop-prob",
        help="Minimum RF prob for pop assignment. Defaults to 0.75.",
        default=0.75,
        type=float,
    )
    parser.add_argument(
        "--slack-channel",
        help="Slack channel to post results and notifications to.",
    )
    parser.add_argument(
        "--test", help="Run script on test dataset.", action="store_true"
    )
    parser.add_argument(
        "--overwrite", help="Overwrite output files.", action="store_true"
    )
    parser.add_argument(
        "--include-v2-known-in-training",
        help=(
            "Whether to train RF classifier using v2 known pop labels. Default is"
            " False."
        ),
        action="store_true",
    )
    parser.add_argument(
        "--v4-population-spike",
        help="List of v4 populations to spike into the RF training populations.",
        type=str,
        nargs="+",
        choices=["Arab", "Bedouin", "Persian", "Qatari"],
    )
    parser.add_argument(
        "--v3-population-spike",
        help="List of v3 populations to spike into the RF training populations.",
        type=str,
        nargs="+",
        choices=["asj", "ami", "afr", "amr", "eas", "sas", "fin", "nfe"],
    )
    parser.add_argument(
        "--min-prob-decisions-json",
        help=(
            "Optional path to JSON file containing decisions on minimum RF prob for pop"
            " assignment to use per each ancestry group instead of 'min-pop-prob'."
        ),
        type=str,
    )

    args = parser.parse_args()

    if args.slack_channel:
        from gnomad_qc.slack_creds import slack_token

        with slack_notifications(slack_token, args.slack_channel):
            main(args)
    else:
        main(args)<|MERGE_RESOLUTION|>--- conflicted
+++ resolved
@@ -7,8 +7,8 @@
 
 import hail as hl
 from gnomad.sample_qc.ancestry import assign_population_pcs, run_pca_with_relateds
-
 from gnomad.utils.slack import slack_notifications
+
 from gnomad_qc.v3.resources.meta import meta as v3_meta
 from gnomad_qc.v3.resources.sample_qc import hgdp_tgp_pop_outliers
 from gnomad_qc.v4.resources.basics import get_checkpoint_path
@@ -20,11 +20,8 @@
     get_pop_ht,
     joint_qc_meta,
     pop_rf_path,
-<<<<<<< HEAD
-=======
     pop_tsv_path,
     related_samples_to_drop,
->>>>>>> 79e9fe54
 )
 
 logging.basicConfig(format="%(levelname)s (%(name)s %(lineno)s): %(message)s")
@@ -137,7 +134,9 @@
 
     joint_meta = joint_qc_meta.ht()[pop_pca_scores_ht.key]
 
-    # Collect sample names of hgdp/tgp outliers to remove (these are outliers found by Alicia Martin's group during pop-specific PCA analyses as well as one duplicate sample)
+    # Collect sample names of hgdp/tgp outliers to remove (these are outliers
+    # found by Alicia Martin's group during pop-specific PCA analyses as well
+    # as one duplicate sample)
     hgdp_tgp_outliers = hl.literal(hgdp_tgp_pop_outliers.ht().s.collect())
 
     training_pop = hl.or_missing(
@@ -444,13 +443,12 @@
 
         if args.run_pca:
             pop_eigenvalues, pop_scores_ht, pop_loadings_ht = run_pca(
-                pca_related_samples_to_drop().ht(),
+                related_samples_to_drop(release=False).ht(),
                 include_unreleasable_samples,
                 args.n_pcs,
                 test,
             )
 
-<<<<<<< HEAD
             write_pca_results(
                 pop_eigenvalues,
                 pop_scores_ht,
@@ -459,20 +457,6 @@
                 include_unreleasable_samples,
                 test,
             )
-=======
-    include_unreleasable_samples = args.include_unreleasable_samples
-    overwrite = args.overwrite
-    test = args.test
-    only_train_on_hgdp_tgp = args.only_train_on_hgdp_tgp
-
-    if args.run_pca:
-        pop_eigenvalues, pop_scores_ht, pop_loadings_ht = run_pca(
-            related_samples_to_drop(release=False).ht(),
-            include_unreleasable_samples,
-            args.n_pcs,
-            test,
-        )
->>>>>>> 79e9fe54
 
         if args.assign_pops:
             pop_pcs = args.pop_pcs
