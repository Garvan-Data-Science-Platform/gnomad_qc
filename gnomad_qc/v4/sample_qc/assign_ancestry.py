--- conflicted
+++ resolved
@@ -20,13 +20,8 @@
     get_pop_ht,
     get_pop_pr_ht,
     joint_qc_meta,
-<<<<<<< HEAD
-    pop_rf_path,
-    pop_tsv_path,
-=======
     per_pop_min_rf_probs_json_path,
     pop_rf_path,
->>>>>>> 69a29da1
     related_samples_to_drop,
 )
 
@@ -513,15 +508,6 @@
                 test,
             )
 
-<<<<<<< HEAD
-    if args.run_pca:
-        pop_eigenvalues, pop_scores_ht, pop_loadings_ht = run_pca(
-            related_samples_to_drop(release=False).ht(),
-            include_unreleasable_samples,
-            args.n_pcs,
-            test,
-        )
-=======
         if args.assign_pops:
             pop_pcs = args.pop_pcs
             pop_pcs = list(range(1, pop_pcs[0] + 1)) if len(pop_pcs) == 1 else pop_pcs
@@ -536,7 +522,6 @@
                 v4_population_spike=args.v4_population_spike,
                 v3_population_spike=args.v3_population_spike,
             )
->>>>>>> 69a29da1
 
             logger.info("Writing pop ht...")
             pop_ht.write(get_pop_ht(test=test).path, overwrite=overwrite)
