import hail as hl
from gnomad.resources.resource_utils import (
    PedigreeResource,
    TableResource,
    VersionedPedigreeResource,
    VersionedTableResource,
)

from gnomad_qc.v3.resources.constants import (
<<<<<<< HEAD
    CURRENT_META_VERSION,
    CURRENT_PROJECT_META_VERSION,
=======
    CURRENT_VERSION,
>>>>>>> da4ba62e
    CURRENT_RELEASE,
    RELEASES,
)


# Samples metadata
def _meta_root_path(version: str = CURRENT_RELEASE) -> str:
    """
    Retrieves the path to the root metadata directory

    :param version: gnomAD release version
    :return: String representation of the path to the root metadata directory
    """
    return f"gs://gnomad/metadata/genomes_v{version}"


def meta_tsv_path(
    version: str = CURRENT_RELEASE, meta_version: str = CURRENT_VERSION
) -> str:
    """
    Gets the path to the finalized sample metadata information after sample QC

    :param version: gnomAD release version
    :param meta_version: metadata version to return
    :return: String path to the finalized metadata
    """
    return (
        f"{_meta_root_path(version)}/gnomad_v{version}_metadata_v{meta_version}.tsv.gz"
    )


_meta_versions = {
    "3.1": TableResource(
        path="gs://gnomad/metadata/genomes_v3.1/gnomad_v3.1_sample_qc_metadata.ht"
    ),
    "3": TableResource(
        path="gs://gnomad/metadata/genomes_v3/gnomad_v3_metadata_2019-09-27.ht"
    ),
}

_project_meta_versions = {
    "3.1": TableResource(path="gs://gnomad/metadata/genomes_v3.1/v3.1_project_meta.ht"),
    "3": TableResource(
        path="gs://gnomad/metadata/genomes_v3/09-09-2019_v3_project_meta.ht",
        import_func=hl.import_table,
        import_args={
            "paths": "gs://gnomad/metadata/genomes_v3/09-09-2019_v3_project_meta.txt",
            "impute": True,
            "key": "s",
            "min_partitions": 100,
        },
    ),
}

_pedigree_versions = {
    "3.1": PedigreeResource(
        "gs://gnomad/metadata/genomes_v3.1/gnomad_v3.1.fam", delimiter="\t",
    ),
    "3.1_raw": PedigreeResource(
        "gs://gnomad/metadata/genomes_v3.1/gnomad_v3.1_raw.fam", delimiter="\t"
    ),
    "3": PedigreeResource(
        "gs://gnomad/metadata/genomes_v3/gnomad_v3.fam", delimiter="\t",
    ),
    "3_raw": PedigreeResource(
        "gs://gnomad/metadata/genomes_v3/gnomad_v3_raw.fam", delimiter="\t"
    ),
}


_trios_versions = {
    "3.1": PedigreeResource(
        "gs://gnomad/metadata/genomes_v3.1/gnomad_v3.1_trios.fam", delimiter="\t",
    ),
    "3.1_raw": PedigreeResource(
        "gs://gnomad/metadata/genomes_v3.1/gnomad_v3.1_trios_raw.fam", delimiter="\t"
    ),
    "3": PedigreeResource(
        "gs://gnomad/metadata/genomes_v3/gnomad_v3_trios.fam", delimiter="\t",
    ),
    "3_raw": PedigreeResource(
        "gs://gnomad/metadata/genomes_v3/gnomad_v3_trios_raw.fam", delimiter="\t"
    ),
}


meta = VersionedTableResource(CURRENT_VERSION, _meta_versions)
project_meta = VersionedTableResource(CURRENT_VERSION, _project_meta_versions)
pedigree = VersionedPedigreeResource("3.1", _pedigree_versions)
trios = VersionedPedigreeResource("3.1", _trios_versions)
ped_mendel_errors = VersionedTableResource(
    CURRENT_RELEASE,
    {
        release: TableResource(
            path=f"{_meta_root_path(release)}/gnomad_v{release}_ped_chr20_mendel_errors.ht"
        )
        for release in RELEASES
    },
)<|MERGE_RESOLUTION|>--- conflicted
+++ resolved
@@ -7,12 +7,7 @@
 )
 
 from gnomad_qc.v3.resources.constants import (
-<<<<<<< HEAD
-    CURRENT_META_VERSION,
-    CURRENT_PROJECT_META_VERSION,
-=======
     CURRENT_VERSION,
->>>>>>> da4ba62e
     CURRENT_RELEASE,
     RELEASES,
 )
